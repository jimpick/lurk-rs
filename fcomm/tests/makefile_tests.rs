--- conflicted
+++ resolved
@@ -1,39 +1,3 @@
-<<<<<<< HEAD
-//use std::env;
-//use std::path::PathBuf;
-//use std::process::Command;
-//
-//#[ignore]
-//#[test]
-//fn test_make_fcomm_examples() {
-//    // Get the current working directory
-//    let mut current_dir = PathBuf::from(env!("CARGO_MANIFEST_DIR"));
-//
-//    // Find the examples directory
-//    current_dir.push("examples");
-//    let examples_dir = current_dir.as_path();
-//    assert!(
-//        examples_dir.exists() && examples_dir.is_dir(),
-//        "Failed to find the fcomm examples directory"
-//    );
-//
-//    // Run the make command in the examples directory
-//    let cpus = num_cpus::get();
-//
-//    let make_output = Command::new("make")
-//        .current_dir(&examples_dir)
-//        .arg(format!("-j{}", cpus))
-//        .output()
-//        .expect("Failed to run the make command, is make installed?");
-//
-//    // Check the exit status
-//    assert!(
-//        make_output.status.success(),
-//        "Make command exited with an error: {}",
-//        String::from_utf8_lossy(&make_output.stderr)
-//    );
-//}
-=======
 use std::env;
 use std::path::PathBuf;
 use std::process::Command;
@@ -67,5 +31,4 @@
         "Make command exited with an error: {}",
         String::from_utf8_lossy(&make_output.stderr)
     );
-}
->>>>>>> 8c190c33
+}