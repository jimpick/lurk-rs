use log::info;
use std::convert::TryFrom;
use std::fs::File;
use std::io::{self, BufReader, BufWriter};
use std::path::Path;
use std::str::FromStr;

use ff::PrimeField;
use hex::FromHex;
use libipld::{
    cbor::DagCborCodec,
    json::DagJsonCodec,
    multihash::{Code, MultihashDigest},
    prelude::Codec,
    serde::{from_ipld, to_ipld},
    Cid, Ipld,
};
use lurk::{
    circuit::ToInputs,
    eval::{empty_sym_env, Evaluable, Evaluator, Status, IO},
    field::LurkField,
    proof::{
        self,
<<<<<<< HEAD
        nova::{NovaProver, PublicParams},
=======
        groth16::{Groth16Prover, INNER_PRODUCT_SRS},
        Prover,
>>>>>>> 71cdbc52
    },
    scalar_store::ScalarStore,
    store::{Pointer, Ptr, ScalarPointer, ScalarPtr, Store, Tag},
    writer::Write,
};
use once_cell::sync::OnceCell;
use pasta_curves::pallas;
use rand::rngs::OsRng;
use serde::de::DeserializeOwned;
use serde::{Deserialize, Deserializer, Serialize, Serializer};

pub mod error;
mod file_map;

use error::Error;
use file_map::FileMap;

pub const DEFAULT_REDUCTION_COUNT: ReductionCount = ReductionCount::One;
pub static VERBOSE: OnceCell<bool> = OnceCell::new();

pub type S1 = pallas::Scalar;

mod base64 {
    use serde::{Deserialize, Serialize};
    use serde::{Deserializer, Serializer};

    pub fn serialize<S: Serializer>(v: &Vec<u8>, s: S) -> Result<S::Ok, S::Error> {
        let base64 = base64::encode(v);
        String::serialize(&base64, s)
    }

    pub fn deserialize<'de, D: Deserializer<'de>>(d: D) -> Result<Vec<u8>, D::Error> {
        let base64 = String::deserialize(d)?;
        base64::decode(base64.as_bytes()).map_err(serde::de::Error::custom)
    }
}

fn nova_proof_cache<'a>() -> FileMap<Cid, Proof<'a, S1>> {
    FileMap::<Cid, Proof<S1>>::new("nova_proofs").unwrap()
}

<<<<<<< HEAD
pub fn committed_function_store() -> FileMap<Commitment<S1>, Function<S1>> {
    FileMap::<Commitment<S1>, Function<S1>>::new("functions").unwrap()
=======
fn get_pvk(rc: ReductionCount) -> groth16::PreparedVerifyingKey<Bls12> {
    info!("Getting Parameters");
    let public_params = Groth16Prover::create_groth_params(rc.reduction_frame_count()).unwrap();
    let groth_params = &public_params.0;

    info!("Preparing verifying key");
    groth16::prepare_verifying_key(&groth_params.vk)
>>>>>>> 71cdbc52
}

// Number circuit reductions per step, equivalent to `chunk_frame_count`
#[derive(Clone, Copy, Hash, PartialEq, Eq, Serialize, Deserialize)]
pub enum ReductionCount {
    One,
    Five,
    Ten,
}

#[derive(Serialize, Deserialize, Clone, Debug, Default, PartialEq, Eq)]
pub struct Evaluation {
    pub expr: String,
    pub env: String,
    pub cont: String,
    pub expr_out: String,
    pub env_out: String,
    pub cont_out: String,
    pub status: Status,
    pub iterations: Option<usize>,
}

#[derive(Clone, Copy, Debug, Eq, PartialEq)]
pub struct Commitment<F: LurkField> {
    pub comm: F,
}

#[derive(Serialize, Deserialize, Clone, Debug, PartialEq)]
pub struct OpeningRequest<F: LurkField> {
    pub commitment: Commitment<F>,
    pub input: Expression,
    pub chain: bool,
}

impl<F: LurkField> ToString for Commitment<F> {
    fn to_string(&self) -> String {
        let s = serde_json::to_string(&self).unwrap();
        // Remove quotation marks. Yes, dumb hacks are happening.
        s[1..s.len() - 1].to_string()
    }
}

impl<F: LurkField> Serialize for Commitment<F> {
    fn serialize<S>(&self, serializer: S) -> Result<S::Ok, S::Error>
    where
        S: Serializer,
    {
        // Use be_bytes for consistency with PrimeField printed representation.
        let be_bytes: Vec<u8> = self
            .comm
            .to_repr()
            .as_ref()
            .iter()
            .rev()
            .map(|x| x.to_owned())
            .collect();

        hex::serde::serialize(be_bytes, serializer)
    }
}

impl<'de, F: LurkField> Deserialize<'de> for Commitment<F> {
    fn deserialize<D>(deserializer: D) -> Result<Self, D::Error>
    where
        D: Deserializer<'de>,
    {
        hex::serde::deserialize(deserializer)
    }
}

impl<F: LurkField> FromHex for Commitment<F> {
    type Error = hex::FromHexError;

    fn from_hex<T>(s: T) -> Result<Self, <Self as FromHex>::Error>
    where
        T: AsRef<[u8]>,
    {
        let mut v = Vec::from_hex(s)?;
        v.reverse();
        let mut repr = <F as PrimeField>::Repr::default();
        repr.as_mut()[..32].copy_from_slice(&v[..]);

        Ok(Commitment {
            comm: F::from_repr(repr).unwrap(),
        })
    }
}

#[derive(Serialize, Deserialize, Debug, Clone, PartialEq)]
pub struct Expression {
    pub expr: LurkPtr,
}

#[derive(Debug, Serialize, Deserialize, Clone, Eq, PartialEq)]
pub struct Opening<F: LurkField> {
    pub input: String,
    pub output: String,
    pub status: Status,
    pub commitment: Commitment<F>,
    pub new_commitment: Option<Commitment<F>>,
}

#[derive(Serialize, Deserialize, Clone, Debug, Eq, PartialEq)]
pub struct LurkScalarBytes {
    #[serde(with = "base64")]
    scalar_store: Vec<u8>,
    #[serde(with = "base64")]
    scalar_ptr: Vec<u8>,
}

#[derive(Serialize, Deserialize, Clone, Debug, PartialEq)]
pub struct LurkScalarIpld {
    scalar_store: Ipld,
    scalar_ptr: Ipld,
}

#[derive(Serialize, Deserialize, Clone, Debug, PartialEq)]
pub enum LurkPtr {
    Source(String),
    ScalarBytes(LurkScalarBytes),
    Ipld(LurkScalarIpld),
}

#[derive(Serialize, Deserialize, Clone, Debug, PartialEq)]
pub struct Function<F: LurkField + Serialize> {
    pub fun: LurkPtr,
    #[serde(bound(serialize = "F: Serialize", deserialize = "F: Deserialize<'de>"))]
    pub secret: Option<F>,
    pub commitment: Option<Commitment<F>>,
}

#[derive(Debug, Serialize, Deserialize)]
pub struct VerificationResult {
    pub verified: bool,
}

#[derive(Serialize, Deserialize)]
pub struct Proof<'a, F: LurkField> {
    #[serde(bound(
        serialize = "Claim<F>: Serialize",
        deserialize = "Claim<F>: Deserialize<'de>"
    ))]
    pub claim: Claim<F>,
    #[serde(bound(
        serialize = "proof::nova::Proof<'a>: Serialize",
        deserialize = "proof::nova::Proof<'a>: Deserialize<'de>"
    ))]
    pub proof: proof::nova::Proof<'a>,
    pub num_steps: usize,
    pub reduction_count: ReductionCount,
}

#[derive(Clone, Debug, Serialize, Deserialize, PartialEq, Eq)]
pub enum Claim<F: LurkField> {
    Evaluation(Evaluation),
    #[serde(bound(
        serialize = "Opening<F>: Serialize",
        deserialize = "Opening<F>: Deserialize<'de>"
    ))]
    Opening(Opening<F>),
}

// This is just a rough idea, mostly here so we can plumb it elsewhere. The idea is that a verifier can sign an
// attestation that a given claim's proof was verified. It motivates the use of an online verifier for demo purposes.
// Although real proofs should be fast to verify, they will still be large relative to a small (auditable) bundle like
// this. Even if not entirely realistic, something with this general *shape* is likely to play a role in a recursive
// system where the ability to aggregate proof verification more soundly is possible.
#[derive(Clone, Debug, Serialize, Deserialize, PartialEq)]
pub struct Cert {
    #[serde(serialize_with = "cid_string", deserialize_with = "string_cid")]
    pub claim_cid: Cid,
    #[serde(serialize_with = "cid_string", deserialize_with = "string_cid")]
    pub proof_cid: Cid,
    pub verified: bool,
    pub verifier_id: String,
    pub signature: String,
}

fn cid_string<S>(c: &Cid, s: S) -> Result<S::Ok, S::Error>
where
    S: Serializer,
{
    s.serialize_str(&c.to_string())
}

fn string_cid<'de, D>(d: D) -> Result<Cid, D::Error>
where
    D: Deserializer<'de>,
{
    use serde::de::Error;

    let string = String::deserialize(d)?;

    Cid::from_str(&string).map_err(|e| D::Error::custom(e.to_string()))
}

#[allow(dead_code)]
impl<F: LurkField> Claim<F> {
    pub fn is_evaluation(&self) -> bool {
        self.evaluation().is_some()
    }
    pub fn is_opening(&self) -> bool {
        self.opening().is_some()
    }
    pub fn evaluation(&self) -> Option<Evaluation> {
        match self {
            Self::Evaluation(e) => Some(e.clone()),
            _ => None,
        }
    }
    pub fn opening(&self) -> Option<Opening<F>> {
        match self {
            Self::Opening(o) => Some(o.clone()),
            _ => None,
        }
    }
}

type E = Error;
impl TryFrom<usize> for ReductionCount {
    type Error = E;

    fn try_from(count: usize) -> Result<Self, <Self as TryFrom<usize>>::Error> {
        match count {
            1 => Ok(ReductionCount::One),
            5 => Ok(ReductionCount::Five),
            10 => Ok(ReductionCount::Ten),
            c => Err(Error::UnsupportedReductionCount(c)),
        }
    }
}
impl ReductionCount {
    pub fn count(&self) -> usize {
        match self {
            Self::One => 1,
            Self::Five => 5,
            Self::Ten => 10,
        }
    }
}

pub trait Id
where
    Self: Sized,
{
    fn id(&self) -> String;
    fn cid(&self) -> Cid;
    fn has_id(&self, id: String) -> bool;
}

pub trait Key<T: ToString>
where
    Self: Sized,
{
    fn key(&self) -> T;
}

impl<T: Serialize> Id for T
where
    for<'de> T: Deserialize<'de>,
{
    fn cid(&self) -> Cid {
        let ipld = to_ipld(self).unwrap();
        let dag_json = DagJsonCodec.encode(&ipld).unwrap();

        let digest = Code::Blake3_256.digest(&dag_json);
        Cid::new_v1(0x55, digest)
    }

    fn id(&self) -> String {
        self.cid().to_string()
    }

    fn has_id(&self, id: String) -> bool {
        self.id() == id
    }
}

pub trait FileStore
where
    Self: Sized,
{
    fn write_to_path<P: AsRef<Path>>(&self, path: P);
    fn read_from_path<P: AsRef<Path>>(path: P) -> Result<Self, Error>;
    fn read_from_stdin() -> Result<Self, Error>;
}

impl<T: Serialize> FileStore for T
where
    for<'de> T: Deserialize<'de>, // + Decode<DagJsonCodec>,
{
    fn write_to_path<P: AsRef<Path>>(&self, path: P) {
        let file = File::create(path).expect("failed to create file");
        let writer = BufWriter::new(&file);

        serde_json::to_writer(writer, &self).expect("failed to write file");
    }

    fn read_from_path<P: AsRef<Path>>(path: P) -> Result<Self, Error> {
        let file = File::open(path)?;
        let reader = BufReader::new(file);
        Ok(serde_json::from_reader(reader)?)
    }

    fn read_from_stdin() -> Result<Self, Error> {
        let reader = BufReader::new(io::stdin());
        Ok(serde_json::from_reader(reader).expect("failed to read from stdin"))
    }
}

impl Evaluation {
    fn new<F: LurkField>(
        s: &mut Store<F>,
        input: IO<F>,
        output: IO<F>,
        iterations: Option<usize>, // This might be padded, so is not quite 'iterations' in the sense of number of actual reduction steps required
                                   // to evaluate.
    ) -> Self {
        let status: Status = output.cont.into();
        let terminal = status.is_terminal();

        // For now, conservatively hide all outputs unless output is terminal. TODO: let evaluator configure this in a
        // more fine-grained way, including no hiding.
        // NOTE: If anything is hidden, a proof won't be possible.
        macro_rules! maybe_hide {
            ($x:expr) => {
                if terminal {
                    $x
                } else {
                    "".to_string()
                }
            };
        }

        let expr = input.expr.fmt_to_string(s);
        let env = input.env.fmt_to_string(s);
        let cont = input.cont.fmt_to_string(s);

        let expr_out = maybe_hide!(output.expr.fmt_to_string(s));
        let env_out = maybe_hide!(output.env.fmt_to_string(s));
        let cont_out = maybe_hide!(output.cont.fmt_to_string(s));

        Self {
            expr,
            env,
            cont,
            expr_out,
            env_out,
            cont_out,
            status,
            iterations,
        }
    }

    pub fn eval<F: LurkField + Serialize>(
        store: &mut Store<F>,
        expr: Ptr<F>,
        limit: usize,
    ) -> Result<Self, Error> {
        let env = empty_sym_env(store);
        let mut evaluator = Evaluator::new(expr, env, store, limit);

        let input = evaluator.initial();

        let (output, iterations, _) = evaluator.eval().map_err(|_| Error::EvaluationFailure)?;

        Ok(Self::new(store, input, output, Some(iterations)))
    }
}

impl<F: LurkField + Serialize + DeserializeOwned> Commitment<F> {
    pub fn from_comm(s: &mut Store<F>, ptr: &Ptr<F>) -> Self {
        let digest = *s.hash_expr(ptr).expect("couldn't hash ptr").value();

        assert_eq!(Tag::Comm, ptr.tag());

        Commitment { comm: digest }
    }

    pub fn ptr(&self, s: &mut Store<F>) -> Ptr<F> {
        s.intern_opaque_comm(self.comm)
    }

    pub fn from_ptr_with_hiding(s: &mut Store<F>, function_ptr: &Ptr<F>) -> (Self, F) {
        let secret = F::random(OsRng);

        let commitment = Self::from_ptr_and_secret(s, function_ptr, secret);

        (commitment, secret)
    }

    pub fn from_ptr_and_secret(s: &mut Store<F>, function_ptr: &Ptr<F>, secret: F) -> Self {
        let hidden = s.hide(secret, *function_ptr);

        Self::from_comm(s, &hidden)
    }

    // Importantly, this ensures the function and secret are in the Store, s.
    fn construct_with_fun_application(
        s: &mut Store<F>,
        function: Function<F>,
        input: Ptr<F>,
        limit: usize,
    ) -> Result<(Self, Ptr<F>), Error> {
        let fun_ptr = function.fun_ptr(s, limit)?;
        let secret = function.secret.expect("Function secret missing");

        let commitment = Self::from_ptr_and_secret(s, &fun_ptr, secret);

        let open = s.sym("open");
        let comm_ptr = s.hide(secret, fun_ptr);

        // (open <commitment>)
        let fun_expr = s.list(&[open, comm_ptr]);

        // ((open <commitment>) input)
        let expression = s.list(&[fun_expr, input]);

        Ok((commitment, expression))
    }

    fn fun_application(&self, s: &mut Store<F>, input: Ptr<F>) -> Ptr<F> {
        let open = s.sym("open");
        let comm_ptr = self.ptr(s);

        // (open <commitment>)
        let fun_expr = s.list(&[open, comm_ptr]);

        // ((open commitment) input)
        s.list(&[fun_expr, input])
    }
}

impl<F: LurkField + Serialize + DeserializeOwned> Function<F> {
    pub fn fun_ptr(&self, s: &mut Store<F>, limit: usize) -> Result<Ptr<F>, Error> {
        let source_ptr = self.fun.ptr(s);

        // Evaluate the source to get an actual function.
        let (output, _iterations) = evaluate(s, source_ptr, limit)?;
        // TODO: Verify that result actually is a function.

        Ok(output.expr)
    }
}

impl LurkPtr {
    pub fn ptr<F: LurkField + Serialize + DeserializeOwned>(&self, s: &mut Store<F>) -> Ptr<F> {
        match self {
            LurkPtr::Source(source) => s.read(source).expect("could not read source"),
            LurkPtr::ScalarBytes(lurk_scalar_bytes) => {
                let scalar_store: Ipld = DagCborCodec
                    .decode(&lurk_scalar_bytes.scalar_store)
                    .expect("could not read opaque scalar store");
                let scalar_ptr: Ipld = DagCborCodec
                    .decode(&lurk_scalar_bytes.scalar_ptr)
                    .expect("could not read opaque scalar ptr");

                let lurk_ptr = LurkPtr::Ipld(LurkScalarIpld {
                    scalar_store,
                    scalar_ptr,
                });

                lurk_ptr.ptr(s)
            }
            LurkPtr::Ipld(lurk_scalar_ipld) => {
                // FIXME: put the scalar_store in a new field for the store.
                let fun_scalar_store: ScalarStore<F> =
                    from_ipld(lurk_scalar_ipld.scalar_store.clone()).unwrap();
                let fun_scalar_ptr: ScalarPtr<F> =
                    from_ipld(lurk_scalar_ipld.scalar_ptr.clone()).unwrap();
                s.intern_scalar_ptr(fun_scalar_ptr, &fun_scalar_store)
                    .expect("failed to intern scalar_ptr for fun")
            }
        }
    }
}

impl Expression {
    pub fn eval<F: LurkField + Serialize + DeserializeOwned>(
        &self,
        s: &mut Store<F>,
        limit: usize,
    ) -> Result<Ptr<F>, Error> {
        let expr = self.expr.ptr(s);
        let (io, _iterations) = evaluate(s, expr, limit)?;

        Ok(io.expr)
    }
}

impl Opening<S1> {
    pub fn apply_and_prove<'a>(
        s: &'a mut Store<S1>,
        input: Ptr<S1>,
        function: Function<S1>,
        limit: usize,
        chain: bool,
        only_use_cached_proofs: bool,
        nova_prover: &'a NovaProver<S1>,
        pp: &'a PublicParams,
    ) -> Result<Proof<'a, S1>, Error> {
        let claim = Self::apply(s, input, function, limit, chain)?;
        Proof::prove_claim(s, claim, limit, only_use_cached_proofs, nova_prover, pp)
    }

    pub fn open_and_prove<'a>(
        s: &'a mut Store<S1>,
        request: OpeningRequest<S1>,
        limit: usize,
        only_use_cached_proofs: bool,
        nova_prover: &'a NovaProver<S1>,
        pp: &'a PublicParams,
    ) -> Result<Proof<'a, S1>, Error> {
        let input = request.input.expr.ptr(s);
        let commitment = request.commitment;

        let function_map = committed_function_store();
        let function = function_map
            .get(commitment)
            .ok_or(Error::UnknownCommitment)?;

        Self::apply_and_prove(
            s,
            input,
            function,
            limit,
            request.chain,
            only_use_cached_proofs,
            nova_prover,
            pp,
        )
    }

    pub fn open(
        s: &mut Store<S1>,
        request: OpeningRequest<S1>,
        limit: usize,
        chain: bool,
    ) -> Result<Claim<S1>, Error> {
        let input = request.input.expr.ptr(s);
        let commitment = request.commitment;

        let function_map = committed_function_store();
        let function = function_map
            .get(commitment)
            .ok_or(Error::UnknownCommitment)?;

        Self::apply(s, input, function, limit, chain)
    }

    fn _is_chained(&self) -> bool {
        self.new_commitment.is_some()
    }

    fn public_output_expression(&self, s: &mut Store<S1>) -> Ptr<S1> {
        let result = s.read(&self.output).expect("unreadable result");

        if let Some(commitment) = self.new_commitment {
            let c = commitment.ptr(s);

            s.cons(result, c)
        } else {
            result
        }
    }

    pub fn apply(
        s: &mut Store<S1>,
        input: Ptr<S1>,
        function: Function<S1>,
        limit: usize,
        chain: bool,
    ) -> Result<Claim<S1>, Error> {
        let function_map = committed_function_store();

        let (commitment, expression) =
            Commitment::construct_with_fun_application(s, function, input, limit)?;
        let (public_output, _iterations) = evaluate(s, expression, limit)?;

        let (new_commitment, output_expr) = if chain {
            // FIXME: update for explicit commitments.

            // public_output = (result_expr (secret . new_fun))
            let cons = public_output.expr;
            let result_expr = s.car(&cons);
            let new_comm = s.cdr(&cons);

            let new_secret0 = s.secret(new_comm).expect("secret missing");
            let new_secret = *s.get_expr_hash(&new_secret0).expect("hash missing").value();

            let (_, new_fun) = s.open(new_comm).expect("opening missing");
            let new_commitment = Commitment::from_comm(s, &new_comm);

            s.hydrate_scalar_cache();
            let (scalar_store, scalar_ptr) = ScalarStore::new_with_expr(s, &new_fun);
            let scalar_ptr = scalar_ptr.unwrap();

            let scalar_store_ipld = to_ipld(scalar_store).unwrap();
            let new_fun_ipld = to_ipld(scalar_ptr).unwrap();

            let scalar_store_bytes = DagCborCodec.encode(&scalar_store_ipld).unwrap();
            let new_fun_bytes = DagCborCodec.encode(&new_fun_ipld).unwrap();

            let again = from_ipld(new_fun_ipld).unwrap();
            assert_eq!(&scalar_ptr, &again);

            // TODO: Can this be made to work?
            // let new_function = Function::<S1> {
            //     fun: LurkPtr::Ipld(LurkScalarIpld {
            //         scalar_store: scalar_store_ipld,
            //         scalar_ptr: new_fun_ipld,
            //     }),
            //     secret: Some(new_secret),
            //     commitment: Some(new_commitment),
            // };

            let new_function = Function::<S1> {
                fun: LurkPtr::ScalarBytes(LurkScalarBytes {
                    scalar_store: scalar_store_bytes,
                    scalar_ptr: new_fun_bytes,
                }),
                secret: Some(new_secret),
                commitment: Some(new_commitment),
            };

            function_map.set(new_commitment, &new_function)?;

            (Some(new_commitment), result_expr)
        } else {
            (None, public_output.expr)
        };

        let input_string = input.fmt_to_string(s);
        let status = public_output.status();
        let output_string = if status.is_terminal() {
            // Only actual output if result is terminal.
            output_expr.fmt_to_string(s)
        } else {
            // We don't want to leak any internal information in the case of incomplete computations.
            // Provers might want to expose results in the case of explicit errors.
            // For now, don't -- but consider allowing it as an option.
            "".to_string()
        };

        let claim = Claim::Opening(Opening {
            commitment,
            new_commitment,
            input: input_string,
            output: output_string,
            status,
        });

        Ok(claim)
    }
}

impl<'a> Proof<'a, S1> {
    pub fn eval_and_prove(
        s: &'a mut Store<S1>,
        expr: Ptr<S1>,
        limit: usize,
        only_use_cached_proofs: bool,
        nova_prover: &'a NovaProver<S1>,
        pp: &'a PublicParams,
    ) -> Result<Self, Error> {
        let env = empty_sym_env(s);
        let cont = s.intern_cont_outermost();
        let input = IO { expr, env, cont };

        let (public_output, _iterations) = evaluate(s, expr, limit)?;
        let evaluation = Evaluation::new(s, input, public_output, None);
        let claim = Claim::Evaluation(evaluation);

        Self::prove_claim(s, claim, limit, only_use_cached_proofs, nova_prover, pp)
    }

    pub fn prove_claim(
        s: &'a mut Store<S1>,
        claim: Claim<S1>,
        limit: usize,
        only_use_cached_proofs: bool,
        nova_prover: &'a NovaProver<S1>,
        pp: &'a PublicParams,
    ) -> Result<Self, Error> {
        let proof_map = nova_proof_cache();
        let function_map = committed_function_store();

        if let Some(proof) = proof_map.get(claim.cid()) {
            return Ok(proof);
        }

        if only_use_cached_proofs {
            // FIXME: Error handling.
            panic!("no cached proof");
        }

        let reduction_count = DEFAULT_REDUCTION_COUNT;

<<<<<<< HEAD
=======
        info!("Getting Parameters");
        let public_params =
            Groth16Prover::create_groth_params(reduction_count.reduction_frame_count()).unwrap();
        let groth_prover = Groth16Prover::new(reduction_count.reduction_frame_count());
        let groth_params = &public_params.0;

>>>>>>> 71cdbc52
        info!("Starting Proving");

        let (expr, env) = match &claim {
            Claim::Evaluation(e) => (
                s.read(&e.expr).expect("bad expression"),
                s.read(&e.env).expect("bad env"),
            ),
            Claim::Opening(o) => {
                let commitment = o.commitment;

                // In order to prove the opening, we need access to the original function.
                let function = function_map
                    .get(commitment)
                    .expect("function for commitment missing");

                let input = s.read(&o.input).expect("bad expression");
                let (c, expression) =
                    Commitment::construct_with_fun_application(s, function, input, limit)?;

                assert_eq!(commitment, c);
                (expression, empty_sym_env(s))
            }
        };

        let (proof, _public_input, _public_output, num_steps) = nova_prover
            .evaluate_and_prove(pp, expr, env, s, limit)
            .expect("Nova proof failed");
        //assert!(public_output.is_complete());

        let proof = Self {
            claim: claim.clone(),
            proof,
            num_steps,
            reduction_count,
        };

        match &claim {
            Claim::Opening(o) => {
                if o.status != Status::Terminal {
                    return Err(Error::OpeningFailure);
                };
            }
            Claim::Evaluation(e) => {
                if e.status != Status::Terminal {
                    return Err(Error::EvaluationFailure);
                };
            }
        };

        proof.verify(&pp).expect("Nova verification failed");

        proof_map.set(claim.cid(), &proof).unwrap();

        Ok(proof)
    }

    pub fn verify(&self, pp: &'a PublicParams) -> Result<VerificationResult, Error> {
        let (public_inputs, public_outputs) = match self.claim {
            Claim::Evaluation(_) => self.verify_evaluation(),
            Claim::Opening(_) => self.verify_opening(),
        }?;

        let verified = self
            .proof
            .verify(pp, self.num_steps, public_inputs, &public_outputs)
            .expect("error verifying");

        let result = VerificationResult::new(verified);

        Ok(result)
    }

    pub fn verify_evaluation(&self) -> Result<(Vec<S1>, Vec<S1>), Error> {
        let mut s = Store::<S1>::default();

        let evaluation = &self.claim.evaluation().expect("expected evaluation claim");

        let input_io = {
            let expr = s
                .read(&evaluation.expr)
                .map_err(|_| Error::VerificationError("failed to read expr".into()))?;

            let env = s
                .read(&evaluation.env)
                .map_err(|_| Error::VerificationError("failed to read env".into()))?;

            // FIXME: We ignore cont and assume Outermost, since we can't read a Cont.
            let cont = s.intern_cont_outermost();

            IO::<S1> { expr, env, cont }
        };

        let public_inputs = input_io.to_inputs(&s);

        let output_io = {
            let expr = s
                .read(&evaluation.expr_out)
                .map_err(|_| Error::VerificationError("failed to read expr out".into()))?;

            let env = s
                .read(&evaluation.env_out)
                .map_err(|_| Error::VerificationError("failed to read env out".into()))?;
            let cont = evaluation
                .status
                .to_cont(&mut s)
                .ok_or_else(|| Error::VerificationError("continuation cannot be proved".into()))?;

            IO::<S1> { expr, env, cont }
        };

        let public_outputs = output_io.to_inputs(&s);

        Ok((public_inputs, public_outputs))
    }

    pub fn verify_opening(&self) -> Result<(Vec<S1>, Vec<S1>), Error> {
        let mut s = Store::<S1>::default();

        assert!(self.claim.is_opening());

        let opening = self.claim.opening().expect("expected opening claim");
        let output = opening.public_output_expression(&mut s);

        let input = s.read(&opening.input).expect("could not read input");

        let expression = opening.commitment.fun_application(&mut s, input);

        let expr = s
            .hash_expr(&expression)
            .expect("failed to hash input expression");

        let empty_env = s.hash_expr(&empty_sym_env(&s)).unwrap();
        let outermost = s.intern_cont_outermost();
        let cont = s.hash_cont(&outermost).unwrap();

        let public_inputs = vec![
            *expr.tag(),
            *expr.value(),
            *empty_env.tag(),
            *empty_env.value(),
            *cont.tag(),
            *cont.value(),
        ];

        let output_io = IO::<S1> {
            expr: output,
            env: empty_sym_env(&s),
            cont: s.intern_cont_terminal(),
        };

        let public_outputs = output_io.to_inputs(&s);

        Ok((public_inputs, public_outputs))
    }
}

impl Key<Commitment<S1>> for Function<S1> {
    fn key(&self) -> Commitment<S1> {
        self.commitment.expect("commitment missing")
    }
}

impl<'a> Key<Cid> for Proof<'a, S1> {
    fn key(&self) -> Cid {
        self.claim.cid()
    }
}

impl VerificationResult {
    fn new(verified: bool) -> Self {
        Self { verified }
    }
}

pub fn evaluate<F: LurkField>(
    store: &mut Store<F>,
    expr: Ptr<F>,
    limit: usize,
) -> Result<(IO<F>, usize), Error> {
    let env = empty_sym_env(store);
    let mut evaluator = Evaluator::new(expr, env, store, limit);

    let (io, iterations, _) = evaluator.eval().map_err(|_| Error::EvaluationFailure)?;

    assert!(io.is_terminal());
    Ok((io, iterations))
}

#[cfg(test)]
mod test {
    use super::*;

    #[test]
    fn test_cert_serialization() {
        use serde_json::json;

        let c = Commitment {
            comm: S1::from(123),
        };

        let cid = c.cid();
        let cert = Cert {
            claim_cid: cid,
            proof_cid: cid,
            verified: true,
            verifier_id: "asdf".to_string(),
            signature: "fdsa".to_string(),
        };
        let json = json!(cert);

        let string = json.to_string();

        let cert_again: Cert = serde_json::from_str(&string).unwrap();
        assert_eq!(cert, cert_again);
    }
}<|MERGE_RESOLUTION|>--- conflicted
+++ resolved
@@ -21,12 +21,7 @@
     field::LurkField,
     proof::{
         self,
-<<<<<<< HEAD
         nova::{NovaProver, PublicParams},
-=======
-        groth16::{Groth16Prover, INNER_PRODUCT_SRS},
-        Prover,
->>>>>>> 71cdbc52
     },
     scalar_store::ScalarStore,
     store::{Pointer, Ptr, ScalarPointer, ScalarPtr, Store, Tag},
@@ -68,18 +63,8 @@
     FileMap::<Cid, Proof<S1>>::new("nova_proofs").unwrap()
 }
 
-<<<<<<< HEAD
 pub fn committed_function_store() -> FileMap<Commitment<S1>, Function<S1>> {
     FileMap::<Commitment<S1>, Function<S1>>::new("functions").unwrap()
-=======
-fn get_pvk(rc: ReductionCount) -> groth16::PreparedVerifyingKey<Bls12> {
-    info!("Getting Parameters");
-    let public_params = Groth16Prover::create_groth_params(rc.reduction_frame_count()).unwrap();
-    let groth_params = &public_params.0;
-
-    info!("Preparing verifying key");
-    groth16::prepare_verifying_key(&groth_params.vk)
->>>>>>> 71cdbc52
 }
 
 // Number circuit reductions per step, equivalent to `chunk_frame_count`
@@ -778,15 +763,6 @@
 
         let reduction_count = DEFAULT_REDUCTION_COUNT;
 
-<<<<<<< HEAD
-=======
-        info!("Getting Parameters");
-        let public_params =
-            Groth16Prover::create_groth_params(reduction_count.reduction_frame_count()).unwrap();
-        let groth_prover = Groth16Prover::new(reduction_count.reduction_frame_count());
-        let groth_params = &public_params.0;
-
->>>>>>> 71cdbc52
         info!("Starting Proving");
 
         let (expr, env) = match &claim {
