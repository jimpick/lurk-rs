use anyhow::Result;
use indexmap::IndexMap;
use std::collections::HashSet;

use super::{symbol::Symbol, tag::Tag, var_map::VarMap, Block, Ctrl, Op, Var};

#[derive(Clone, PartialEq, Eq, Hash)]
pub(crate) enum PathNode {
    Tag(Tag),
    Symbol(Symbol),
    Default,
}

impl std::fmt::Display for PathNode {
    fn fmt(&self, f: &mut std::fmt::Formatter<'_>) -> std::fmt::Result {
        match self {
            Self::Tag(tag) => write!(f, "Tag({})", tag),
            Self::Symbol(symbol) => write!(f, "Symbol({})", symbol),
            Self::Default => write!(f, "Default"),
        }
    }
}

#[derive(Default, Clone, PartialEq, Eq, Hash)]
pub struct Path(Vec<PathNode>);

impl std::fmt::Display for Path {
    fn fmt(&self, f: &mut std::fmt::Formatter<'_>) -> std::fmt::Result {
        let strings = self.0.iter().map(|x| format!("{}", x)).collect::<Vec<_>>();
        write!(f, "{}", strings.join("."))
    }
}

impl Path {
    pub fn push_tag(&self, tag: &Tag) -> Path {
        let mut path = self.0.clone();
        path.push(PathNode::Tag(*tag));
        Path(path)
    }

    pub fn push_symbol(&self, symbol: &Symbol) -> Path {
        let mut path = self.0.clone();
        path.push(PathNode::Symbol(symbol.clone()));
        Path(path)
    }

    pub fn push_default(&self) -> Path {
        let mut path = self.0.clone();
        path.push(PathNode::Default);
        Path(path)
    }

    #[inline]
    pub fn push_tag_inplace(&mut self, tag: &Tag) {
        self.0.push(PathNode::Tag(*tag));
    }

    #[inline]
    pub fn push_symbol_inplace(&mut self, symbol: &Symbol) {
        self.0.push(PathNode::Symbol(symbol.clone()));
    }

    #[inline]
    pub fn push_default_inplace(&mut self) {
        self.0.push(PathNode::Default);
    }
}

#[inline]
fn insert_one(map: &mut VarMap<Var>, path: &Path, ptr: &Var) -> Result<Var> {
    let new_ptr = Var(format!("{}.{}", path, ptr.name()).into());
    map.insert(ptr.clone(), new_ptr.clone());
    Ok(new_ptr)
}

fn insert_many(map: &mut VarMap<Var>, path: &Path, ptrs: &[Var]) -> Result<Vec<Var>> {
    ptrs.iter().map(|ptr| insert_one(map, path, ptr)).collect()
}

impl Block {
    pub fn deconflict(
        &self,
        path: &Path,
        // `map` keeps track of the updated names of variables
        map: &mut VarMap<Var>, // name -> path.name
    ) -> Result<Self> {
        let mut ops = vec![];
        for op in &self.ops {
            match op {
                Op::Null(ptr, tag) => ops.push(Op::Null(insert_one(map, path, ptr)?, *tag)),
                Op::Hash2(img, tag, preimg) => {
                    let preimg = map.get_many_cloned(preimg)?.try_into().unwrap();
                    let img = insert_one(map, path, img)?;
                    ops.push(Op::Hash2(img, *tag, preimg))
                }
                Op::Hash3(img, tag, preimg) => {
                    let preimg = map.get_many_cloned(preimg)?.try_into().unwrap();
                    let img = insert_one(map, path, img)?;
                    ops.push(Op::Hash3(img, *tag, preimg))
                }
                Op::Hash4(img, tag, preimg) => {
                    let preimg = map.get_many_cloned(preimg)?.try_into().unwrap();
                    let img = insert_one(map, path, img)?;
                    ops.push(Op::Hash4(img, *tag, preimg))
                }
                Op::Unhash2(preimg, img) => {
                    let img = map.get_cloned(img)?;
                    let preimg = insert_many(map, path, preimg)?;
                    ops.push(Op::Unhash2(preimg.try_into().unwrap(), img))
                }
                Op::Unhash3(preimg, img) => {
                    let img = map.get_cloned(img)?;
                    let preimg = insert_many(map, path, preimg)?;
                    ops.push(Op::Unhash3(preimg.try_into().unwrap(), img))
                }
                Op::Unhash4(preimg, img) => {
                    let img = map.get_cloned(img)?;
                    let preimg = insert_many(map, path, preimg)?;
                    ops.push(Op::Unhash4(preimg.try_into().unwrap(), img))
                }
                Op::Hide(..) => todo!(),
                Op::Open(..) => todo!(),
            }
        }
        let ctrl = self.ctrl.deconflict(path, map)?;
        Ok(Block { ops, ctrl })
    }
}

impl Ctrl {
    /// Removes conflicting names in parallel logical LEM paths. While these
    /// conflicting names shouldn't be an issue for interpretation, they are
    /// problematic when we want to generate the constraints for the LEM, since
    /// conflicting names would cause different allocations to be bound the same
    /// name.
    ///
    /// The conflict resolution is achieved by changing variables so that
    /// their names are prepended by the paths where they're declared.
    ///
    /// Note: this function is not supposed to be called manually. It's used by
    /// `LEM::new`, which is the API that should be used directly.
    pub fn deconflict(
        &self,
        path: &Path,
        // `map` keeps track of the updated names of variables
        map: &mut VarMap<Var>, // name -> path.name
    ) -> Result<Self> {
        match self {
<<<<<<< HEAD
            Ctrl::MatchTag(var, cases) => {
                let mut new_cases = vec![];
=======
            LEMCTL::MatchTag(var, cases) => {
                let mut new_cases = Vec::with_capacity(cases.len());
>>>>>>> f82adf6e
                for (tag, case) in cases {
                    let new_case = case.deconflict(&path.push_tag(tag), &mut map.clone())?;
                    new_cases.push((*tag, new_case));
                }
                Ok(Ctrl::MatchTag(
                    map.get_cloned(var)?,
                    IndexMap::from_iter(new_cases),
                ))
            }
<<<<<<< HEAD
            Ctrl::MatchSymbol(var, cases, def) => {
                let mut new_cases = vec![];
=======
            LEMCTL::MatchSymbol(var, cases, def) => {
                let mut new_cases = Vec::with_capacity(cases.len());
>>>>>>> f82adf6e
                for (symbol, case) in cases {
                    let new_case = case.deconflict(&path.push_symbol(symbol), &mut map.clone())?;
                    new_cases.push((symbol.clone(), new_case));
                }
                Ok(Ctrl::MatchSymbol(
                    map.get_cloned(var)?,
                    IndexMap::from_iter(new_cases),
                    Box::new(def.deconflict(&path.push_default(), map)?),
                ))
            }
<<<<<<< HEAD
            Ctrl::Return(o) => Ok(Ctrl::Return(map.get_many_cloned(o)?)),
=======
            LEMCTL::Seq(ops, rest) => {
                let mut new_ops = Vec::with_capacity(ops.len());
                for op in ops {
                    match op {
                        LEMOP::Null(ptr, tag) => {
                            new_ops.push(LEMOP::Null(insert_one(map, path, ptr)?, *tag))
                        }
                        LEMOP::Hash2(img, tag, preimg) => {
                            let preimg = map.get_many_cloned(preimg)?.try_into().unwrap();
                            let img = insert_one(map, path, img)?;
                            new_ops.push(LEMOP::Hash2(img, *tag, preimg))
                        }
                        LEMOP::Hash3(img, tag, preimg) => {
                            let preimg = map.get_many_cloned(preimg)?.try_into().unwrap();
                            let img = insert_one(map, path, img)?;
                            new_ops.push(LEMOP::Hash3(img, *tag, preimg))
                        }
                        LEMOP::Hash4(img, tag, preimg) => {
                            let preimg = map.get_many_cloned(preimg)?.try_into().unwrap();
                            let img = insert_one(map, path, img)?;
                            new_ops.push(LEMOP::Hash4(img, *tag, preimg))
                        }
                        LEMOP::Unhash2(preimg, img) => {
                            let img = map.get_cloned(img)?;
                            let preimg = insert_many(map, path, preimg)?;
                            new_ops.push(LEMOP::Unhash2(preimg.try_into().unwrap(), img))
                        }
                        LEMOP::Unhash3(preimg, img) => {
                            let img = map.get_cloned(img)?;
                            let preimg = insert_many(map, path, preimg)?;
                            new_ops.push(LEMOP::Unhash3(preimg.try_into().unwrap(), img))
                        }
                        LEMOP::Unhash4(preimg, img) => {
                            let img = map.get_cloned(img)?;
                            let preimg = insert_many(map, path, preimg)?;
                            new_ops.push(LEMOP::Unhash4(preimg.try_into().unwrap(), img))
                        }
                        LEMOP::Hide(..) => todo!(),
                        LEMOP::Open(..) => todo!(),
                    }
                }
                let new_rest = Box::new(rest.deconflict(path, map)?);
                Ok(LEMCTL::Seq(new_ops, new_rest))
            }
            LEMCTL::Return(o) => Ok(LEMCTL::Return(map.get_many_cloned(o)?.try_into().unwrap())),
>>>>>>> f82adf6e
        }
    }

    /// Computes the number of possible paths in a `LEMOP`
    pub fn num_paths(&self) -> usize {
        match self {
            Ctrl::MatchTag(_, cases) => cases
                .values()
                .fold(0, |acc, block| acc + block.ctrl.num_paths()),
            Ctrl::MatchSymbol(_, cases, _) => cases
                .values()
                .fold(0, |acc, block| acc + block.ctrl.num_paths()),
            Ctrl::Return(..) => 1,
        }
    }

    /// Computes the number of paths taken within a `LEMOP` given a set of frames
    pub fn num_paths_taken(&self, paths: &[Path]) -> Result<usize> {
        let mut all_paths: HashSet<Path> = HashSet::default();
        paths.iter().for_each(|path| {
            all_paths.insert(path.clone());
        });
        Ok(all_paths.len())
    }
}<|MERGE_RESOLUTION|>--- conflicted
+++ resolved
@@ -67,13 +67,13 @@
 }
 
 #[inline]
-fn insert_one(map: &mut VarMap<Var>, path: &Path, ptr: &Var) -> Result<Var> {
+fn insert_one(map: &mut VarMap<Var>, path: &Path, ptr: &Var) -> Var {
     let new_ptr = Var(format!("{}.{}", path, ptr.name()).into());
     map.insert(ptr.clone(), new_ptr.clone());
-    Ok(new_ptr)
+    new_ptr
 }
 
-fn insert_many(map: &mut VarMap<Var>, path: &Path, ptrs: &[Var]) -> Result<Vec<Var>> {
+fn insert_many(map: &mut VarMap<Var>, path: &Path, ptrs: &[Var]) -> Vec<Var> {
     ptrs.iter().map(|ptr| insert_one(map, path, ptr)).collect()
 }
 
@@ -84,38 +84,38 @@
         // `map` keeps track of the updated names of variables
         map: &mut VarMap<Var>, // name -> path.name
     ) -> Result<Self> {
-        let mut ops = vec![];
+        let mut ops = Vec::with_capacity(self.ops.len());
         for op in &self.ops {
             match op {
-                Op::Null(ptr, tag) => ops.push(Op::Null(insert_one(map, path, ptr)?, *tag)),
+                Op::Null(ptr, tag) => ops.push(Op::Null(insert_one(map, path, ptr), *tag)),
                 Op::Hash2(img, tag, preimg) => {
                     let preimg = map.get_many_cloned(preimg)?.try_into().unwrap();
-                    let img = insert_one(map, path, img)?;
+                    let img = insert_one(map, path, img);
                     ops.push(Op::Hash2(img, *tag, preimg))
                 }
                 Op::Hash3(img, tag, preimg) => {
                     let preimg = map.get_many_cloned(preimg)?.try_into().unwrap();
-                    let img = insert_one(map, path, img)?;
+                    let img = insert_one(map, path, img);
                     ops.push(Op::Hash3(img, *tag, preimg))
                 }
                 Op::Hash4(img, tag, preimg) => {
                     let preimg = map.get_many_cloned(preimg)?.try_into().unwrap();
-                    let img = insert_one(map, path, img)?;
+                    let img = insert_one(map, path, img);
                     ops.push(Op::Hash4(img, *tag, preimg))
                 }
                 Op::Unhash2(preimg, img) => {
                     let img = map.get_cloned(img)?;
-                    let preimg = insert_many(map, path, preimg)?;
+                    let preimg = insert_many(map, path, preimg);
                     ops.push(Op::Unhash2(preimg.try_into().unwrap(), img))
                 }
                 Op::Unhash3(preimg, img) => {
                     let img = map.get_cloned(img)?;
-                    let preimg = insert_many(map, path, preimg)?;
+                    let preimg = insert_many(map, path, preimg);
                     ops.push(Op::Unhash3(preimg.try_into().unwrap(), img))
                 }
                 Op::Unhash4(preimg, img) => {
                     let img = map.get_cloned(img)?;
-                    let preimg = insert_many(map, path, preimg)?;
+                    let preimg = insert_many(map, path, preimg);
                     ops.push(Op::Unhash4(preimg.try_into().unwrap(), img))
                 }
                 Op::Hide(..) => todo!(),
@@ -146,13 +146,8 @@
         map: &mut VarMap<Var>, // name -> path.name
     ) -> Result<Self> {
         match self {
-<<<<<<< HEAD
             Ctrl::MatchTag(var, cases) => {
-                let mut new_cases = vec![];
-=======
-            LEMCTL::MatchTag(var, cases) => {
                 let mut new_cases = Vec::with_capacity(cases.len());
->>>>>>> f82adf6e
                 for (tag, case) in cases {
                     let new_case = case.deconflict(&path.push_tag(tag), &mut map.clone())?;
                     new_cases.push((*tag, new_case));
@@ -162,13 +157,8 @@
                     IndexMap::from_iter(new_cases),
                 ))
             }
-<<<<<<< HEAD
             Ctrl::MatchSymbol(var, cases, def) => {
-                let mut new_cases = vec![];
-=======
-            LEMCTL::MatchSymbol(var, cases, def) => {
                 let mut new_cases = Vec::with_capacity(cases.len());
->>>>>>> f82adf6e
                 for (symbol, case) in cases {
                     let new_case = case.deconflict(&path.push_symbol(symbol), &mut map.clone())?;
                     new_cases.push((symbol.clone(), new_case));
@@ -179,55 +169,7 @@
                     Box::new(def.deconflict(&path.push_default(), map)?),
                 ))
             }
-<<<<<<< HEAD
             Ctrl::Return(o) => Ok(Ctrl::Return(map.get_many_cloned(o)?)),
-=======
-            LEMCTL::Seq(ops, rest) => {
-                let mut new_ops = Vec::with_capacity(ops.len());
-                for op in ops {
-                    match op {
-                        LEMOP::Null(ptr, tag) => {
-                            new_ops.push(LEMOP::Null(insert_one(map, path, ptr)?, *tag))
-                        }
-                        LEMOP::Hash2(img, tag, preimg) => {
-                            let preimg = map.get_many_cloned(preimg)?.try_into().unwrap();
-                            let img = insert_one(map, path, img)?;
-                            new_ops.push(LEMOP::Hash2(img, *tag, preimg))
-                        }
-                        LEMOP::Hash3(img, tag, preimg) => {
-                            let preimg = map.get_many_cloned(preimg)?.try_into().unwrap();
-                            let img = insert_one(map, path, img)?;
-                            new_ops.push(LEMOP::Hash3(img, *tag, preimg))
-                        }
-                        LEMOP::Hash4(img, tag, preimg) => {
-                            let preimg = map.get_many_cloned(preimg)?.try_into().unwrap();
-                            let img = insert_one(map, path, img)?;
-                            new_ops.push(LEMOP::Hash4(img, *tag, preimg))
-                        }
-                        LEMOP::Unhash2(preimg, img) => {
-                            let img = map.get_cloned(img)?;
-                            let preimg = insert_many(map, path, preimg)?;
-                            new_ops.push(LEMOP::Unhash2(preimg.try_into().unwrap(), img))
-                        }
-                        LEMOP::Unhash3(preimg, img) => {
-                            let img = map.get_cloned(img)?;
-                            let preimg = insert_many(map, path, preimg)?;
-                            new_ops.push(LEMOP::Unhash3(preimg.try_into().unwrap(), img))
-                        }
-                        LEMOP::Unhash4(preimg, img) => {
-                            let img = map.get_cloned(img)?;
-                            let preimg = insert_many(map, path, preimg)?;
-                            new_ops.push(LEMOP::Unhash4(preimg.try_into().unwrap(), img))
-                        }
-                        LEMOP::Hide(..) => todo!(),
-                        LEMOP::Open(..) => todo!(),
-                    }
-                }
-                let new_rest = Box::new(rest.deconflict(path, map)?);
-                Ok(LEMCTL::Seq(new_ops, new_rest))
-            }
-            LEMCTL::Return(o) => Ok(LEMCTL::Return(map.get_many_cloned(o)?.try_into().unwrap())),
->>>>>>> f82adf6e
         }
     }
 
