//! ## Constraint system for LEM
//!
//! This module implements the generation of bellperson constraints for LEM, such
//! that it can be used with Nova folding to prove evaluations of Lurk expressions.
//!
//! ### "Concrete" and "virtual" paths
//!
//! LEMs can implement logical branches with the use of some special `LEMCTL`
//! nodes (such as `MatchTag`). But interpretation can only follow one path per
//! iteration, which we call the *concrete path*. The other paths are called
//! *virtual paths*. So we need a mechanism to safely "relax" the constraints
//! for the virtual paths while also properly enforcing the correctness for what
//! happens on the concrete path.
//!
//! We do that by using implication gadgets. An implication of the form `A → B`
//! is trivially true if `A` is false. But if `A` is true, then the implication
//! is true iff `B` is true. In other words, `B` is irrelevant if `A` is false,
//! which is the behavior we want for the virtual paths.
//!
//! With that in mind, we can keep track of booleans that tell us whether we're
//! on a concrete or a virtual path and use such booleans as the premises to build
//! the constraints we care about with implication gadgets.
//!
//! ### Slot optimizations
//!
//! Some LEMs may require expensive gadgets, such as Poseidon hashing. So we use
//! the concept of "slots" to avoid wasting constraints. To explore this idea,
//! let's use the following LEM as an example:
//!
//! ```text
//! a b c {
//!     match_tag c {
//!         Num => {
//!             let x: Cons = hash2(a, b);
//!             return (x, x, x);
//!         },
//!         Char => {
//!             let m: Cons = hash2(b, a);
//!             let n: Cons = hash2(c, a);
//!             return (m, m, n);
//!         }
//!     }
//! }
//! ```
//!
//! On a first impression, one might think that we need to perform three hashing
//! operations in the circuit when in fact we can get away with only two. That
//! is so because interpretation can only follow one of the paths:
//!
//! * If it goes through `Num`, we need to get one hash right
//! * If it goes through `Char`, we need to get two hashes right
//!
//! Either way, that's at most two hashes that we really care about. So we say
//! that we need to allocate two slots. The first slot is for the the hash of `x`
//! or `m` and the second slot is for the hash of `n` (or a "dummy value", as
//! explained ahead). Let's see a sketch of part of the circuit:
//!
//! ```text
//!     ┌─────┐        ┌─────┐
//! s0i0┤slot0├s0  s1i0┤slot1├s1
//! s0i1┤hash2│    s1i1┤hash2│
//!     └─────┘        └─────┘
//! ...
//! PNum = c.tag == Num
//! PChar = c.tag == Char
//!
//! PNum → a == s0i0
//! PNum → b == s0i1
//! PNum → x.hash == s0
//!
//! PChar → b == s0i0
//! PChar → a == s0i1
//! PChar → m.hash == s0
//!
//! PChar → c == s1i0
//! PChar → a == s1i1
//! PChar → n.hash == s1
//! ```
//!
//! `PNum` and `PChar` are boolean premises that indicate whether interpretation
//! went through `Num` or `Char` respectively. They're used as inputs for gadgets
//! that implement implications (hence the right arrows above). We will talk
//! about "concrete" vs "virtual" paths elsewhere.
//!
//! Now we're able to feed the slots with the data that comes from interpretation:
//!
//! 1. If it goes through `Num`, we will collect `[[a, b]]` for the preimages of
//! the slots. So we can feed the preimage of `slot0` with `[a, b]` and the
//! preimage of `slot1` with dummies
//!
//! 2. If it goes through `Char`, we will collect `[[b, a], [c, a]]` for the
//! preimages of the slots. So we can feed the preimage of `slot0` with `[b, a]`
//! and the preimage of `slot1` with `[c, a]`.
//!
//! In the first case, `PNum` will be true, requiring that the conclusions of the
//! implications for which it is the premise must also be true (which is fine!).
//! `PChar`, on the other hand, will be false, making the conclusions of the
//! implications for which it is the premise irrelevant. This is crucial because
//! interpretation won't even produce bindings for `m` or `n`, thus we don't
//! expect to fulfill `m.hash == s0` nor `n.hash == s1`. In fact, we don't expect
//! to fulfill any conclusion in the implications deriving from the `PChar` premise.
//!
//! Finally, we have an analogous situation for the second case, when
//! interpretation goes through `Char`.
//!
//! This example explored slots of type "hash2", but the same line of thought can
//! be expanded to different types of slots, orthogonally.
//!
//! #### The slot optimization algorithm
//!
//! We've separated the process in three steps:
//!
//! 1. Perform a static analysis to compute the number of slots (for each slot
//! type) that are needed. This piece of information will live on a `SlotsCounter`
//! structure, which is populated by the function `LEMCTL::count_slots`;
//!
//! 2. Interpret the LEM and collect the data that will be fed to some (or all)
//! slots, along with all bindings from `Var`s to `Ptr`s. This piece of
//! information will live on a `Frame` structure;
//!
//! 3. Build the circuit with `SlotsCounter` and `Frame` at hand. This step is
//! better explained in the `LEM::synthesize` function.
//!
//! The 3 steps above will be further referred to as *STEP 1*, *STEP 2* and
//! *STEP 3* respectively. STEP 1 should be performed once per LEM. Then STEP 2
//! will need as many iterations as it takes to evaluate the Lurk expression and
//! so will STEP 3.

use std::collections::{HashMap, HashSet};

use anyhow::{Context, Result};
use bellperson::{
    gadgets::{boolean::Boolean, num::AllocatedNum},
    ConstraintSystem,
};

use crate::circuit::gadgets::{
    constraints::{alloc_equal_const, and, enforce_selector_with_premise, implies_equal},
    data::{allocate_constant, hash_poseidon},
    pointer::AllocatedPtr,
};

use crate::field::{FWrap, LurkField};

use super::{
    interpreter::Frame,
    pointers::{Ptr, ZPtr},
    store::Store,
    var_map::VarMap,
    Block, Ctrl, Func, Op, Var,
};

#[derive(Default, Debug, Clone, Copy, PartialEq, Eq)]
pub struct SlotsCounter {
    pub hash2: usize,
    pub hash3: usize,
    pub hash4: usize,
}

impl SlotsCounter {
    /// This interface is mostly for testing
    #[inline]
    pub(crate) fn new(num_slots: (usize, usize, usize)) -> Self {
        Self {
            hash2: num_slots.0,
            hash3: num_slots.1,
            hash4: num_slots.2,
        }
    }

    #[inline]
    pub(crate) fn consume_hash2(&mut self) -> usize {
        self.hash2 += 1;
        self.hash2 - 1
    }

    #[inline]
    pub(crate) fn consume_hash3(&mut self) -> usize {
        self.hash3 += 1;
        self.hash3 - 1
    }

    #[inline]
    pub(crate) fn consume_hash4(&mut self) -> usize {
        self.hash4 += 1;
        self.hash4 - 1
    }

    #[inline]
    pub(crate) fn max(&self, other: Self) -> Self {
        use std::cmp::max;
        Self {
            hash2: max(self.hash2, other.hash2),
            hash3: max(self.hash3, other.hash3),
            hash4: max(self.hash4, other.hash4),
        }
    }

    #[inline]
    pub(crate) fn add(&self, other: Self) -> Self {
        Self {
            hash2: self.hash2 + other.hash2,
            hash3: self.hash3 + other.hash3,
            hash4: self.hash4 + other.hash4,
        }
    }
}

impl Block {
    pub fn count_slots(&self) -> SlotsCounter {
        let ops_slots = self.ops.iter().fold(SlotsCounter::default(), |acc, op| {
            let val = match op {
                Op::Hash2(..) | Op::Unhash2(..) => SlotsCounter::new((1, 0, 0)),
                Op::Hash3(..) | Op::Unhash3(..) => SlotsCounter::new((0, 1, 0)),
                Op::Hash4(..) | Op::Unhash4(..) => SlotsCounter::new((0, 0, 1)),
                _ => SlotsCounter::default(),
            };
            acc.add(val)
        });
        ops_slots.add(self.ctrl.count_slots())
    }
}

impl Ctrl {
    pub fn count_slots(&self) -> SlotsCounter {
        match self {
            Ctrl::MatchTag(_, cases) => {
                cases.values().fold(SlotsCounter::default(), |acc, block| {
                    acc.max(block.count_slots())
                })
            }
            Ctrl::MatchSymbol(_, cases, def) => cases
                .values()
                .fold(def.count_slots(), |acc, block| acc.max(block.count_slots())),
            Ctrl::Return(..) => SlotsCounter::default(),
        }
    }
}

/// Manages global allocations for constants in a constraint system
#[derive(Default)]
pub(crate) struct GlobalAllocator<F: LurkField>(HashMap<FWrap<F>, AllocatedNum<F>>);

#[inline]
fn allocate_num<F: LurkField, CS: ConstraintSystem<F>>(
    cs: &mut CS,
    namespace: &str,
    value: F,
) -> Result<AllocatedNum<F>> {
    AllocatedNum::alloc(cs.namespace(|| namespace), || Ok(value))
        .with_context(|| format!("allocation for '{namespace}' failed"))
}

#[inline]
fn allocate_const<F: LurkField, CS: ConstraintSystem<F>>(
    cs: &mut CS,
    namespace: &str,
    value: F,
) -> Result<AllocatedNum<F>> {
    allocate_constant(&mut cs.namespace(|| namespace), value)
        .with_context(|| format!("allocation for '{namespace}' failed"))
}

impl<F: LurkField> GlobalAllocator<F> {
    /// Checks if the allocation for a numeric variable has already been cached.
    /// If so, return the cached allocation variable. Allocate as a constant,
    /// cache and return otherwise.
    pub(crate) fn get_or_alloc_const<CS: ConstraintSystem<F>>(
        &mut self,
        cs: &mut CS,
        f: F,
    ) -> Result<AllocatedNum<F>> {
        let wrap = FWrap(f);
        match self.0.get(&wrap) {
            Some(allocated_num) => Ok(allocated_num.to_owned()),
            None => {
                let allocated_num =
                    allocate_const(cs, &format!("allocate constant {}", f.hex_digits()), f)?;
                self.0.insert(wrap, allocated_num.clone());
                Ok(allocated_num)
            }
        }
    }
}

#[derive(Clone, Copy, PartialEq, Eq, Hash)]
pub(crate) enum SlotType {
    Hash2,
    Hash3,
    Hash4,
}

impl SlotType {
    pub(crate) fn preimg_size(&self) -> usize {
        match self {
            Self::Hash2 => 4,
            Self::Hash3 => 6,
            Self::Hash4 => 8,
        }
    }
}

impl std::fmt::Display for SlotType {
    fn fmt(&self, f: &mut std::fmt::Formatter<'_>) -> std::fmt::Result {
        match self {
            Self::Hash2 => write!(f, "Hash2"),
            Self::Hash3 => write!(f, "Hash3"),
            Self::Hash4 => write!(f, "Hash4"),
        }
    }
}

/// A `Slot` is characterized by an index and a type
#[derive(Clone, Copy, PartialEq, Eq, Hash)]
struct Slot {
    idx: usize,
    typ: SlotType,
}

impl std::fmt::Display for Slot {
    fn fmt(&self, f: &mut std::fmt::Formatter<'_>) -> std::fmt::Result {
        write!(f, "Slot({}, {})", self.idx, self.typ)
    }
}

type BoundAllocations<F> = VarMap<AllocatedPtr<F>>;

impl Func {
    /// Allocates an unconstrained pointer
    fn allocate_ptr<F: LurkField, CS: ConstraintSystem<F>>(
        cs: &mut CS,
        z_ptr: &ZPtr<F>,
        var: &Var,
        bound_allocations: &mut BoundAllocations<F>,
    ) -> Result<AllocatedPtr<F>> {
        let allocated_tag =
            allocate_num(cs, &format!("allocate {var}'s tag"), z_ptr.tag.to_field())?;
        let allocated_hash = allocate_num(cs, &format!("allocate {var}'s hash"), z_ptr.hash)?;
        let allocated_ptr = AllocatedPtr::from_parts(allocated_tag, allocated_hash);
        bound_allocations.insert(var.clone(), allocated_ptr.clone());
        Ok(allocated_ptr)
    }

    /// Allocates an unconstrained pointer for each input of the frame
    fn allocate_input<F: LurkField, CS: ConstraintSystem<F>>(
        &self,
        cs: &mut CS,
        store: &mut Store<F>,
        frame: &Frame<F>,
        bound_allocations: &mut BoundAllocations<F>,
    ) -> Result<()> {
        for (i, ptr) in frame.input.iter().enumerate() {
            let var = &self.input_vars[i];
            Self::allocate_ptr(cs, &store.hash_ptr(ptr)?, var, bound_allocations)?;
        }
        Ok(())
    }

    /// Allocates an unconstrained pointer for each output of the frame
    fn allocate_output<F: LurkField, CS: ConstraintSystem<F>>(
        cs: &mut CS,
        store: &mut Store<F>,
        frame: &Frame<F>,
        bound_allocations: &mut BoundAllocations<F>,
    ) -> Result<Vec<AllocatedPtr<F>>> {
        frame
            .output
            .iter()
            .enumerate()
            .map(|(i, ptr)| {
                Self::allocate_ptr(
                    cs,
                    &store.hash_ptr(ptr)?,
                    &Var(format!("output[{}]", i).into()),
                    bound_allocations,
                )
            })
            .collect::<Result<_>>()
    }

    #[inline]
    fn allocate_preimg_component_for_slot<F: LurkField, CS: ConstraintSystem<F>>(
        cs: &mut CS,
        slot: &Slot,
        component_idx: usize,
        value: F,
    ) -> Result<AllocatedNum<F>> {
        allocate_num(
            cs,
            &format!("component {component_idx} for slot {slot}"),
            value,
        )
    }

    fn allocate_img_for_slot<F: LurkField, CS: ConstraintSystem<F>>(
        cs: &mut CS,
        slot: &Slot,
        preallocated_preimg: Vec<AllocatedNum<F>>,
        store: &mut Store<F>,
    ) -> Result<AllocatedNum<F>> {
        let cs = &mut cs.namespace(|| format!("poseidon for slot {slot}"));
        let preallocated_img = {
            match slot.typ {
                SlotType::Hash2 => {
                    hash_poseidon(cs, preallocated_preimg, store.poseidon_cache.constants.c4())?
                }
                SlotType::Hash3 => {
                    hash_poseidon(cs, preallocated_preimg, store.poseidon_cache.constants.c6())?
                }
                SlotType::Hash4 => {
                    hash_poseidon(cs, preallocated_preimg, store.poseidon_cache.constants.c8())?
                }
            }
        };
        Ok(preallocated_img)
    }

    /// Allocates unconstrained slots
    fn allocate_slots<F: LurkField, CS: ConstraintSystem<F>>(
        cs: &mut CS,
        preimgs: &[Vec<Ptr<F>>],
        slot_type: SlotType,
        num_slots: usize,
        store: &mut Store<F>,
    ) -> Result<Vec<(Vec<AllocatedNum<F>>, AllocatedNum<F>)>> {
        assert!(
            preimgs.len() <= num_slots,
            "collected preimages exceeded the number of available slots"
        );

        let mut preallocations = Vec::with_capacity(num_slots);

        // First we perform the allocations for the slots containing data collected
        // by the interpreter
        for (slot_idx, preimg) in preimgs.iter().enumerate() {
            let slot = Slot {
                idx: slot_idx,
                typ: slot_type,
            };
            // Allocate the preimage because the image depends on it
            let mut preallocated_preimg = Vec::with_capacity(2 * preimg.len());

            let mut component_idx = 0;
            for ptr in preimg {
                let z_ptr = store.hash_ptr(ptr)?;

                // allocate pointer tag
                preallocated_preimg.push(Self::allocate_preimg_component_for_slot(
                    cs,
                    &slot,
                    component_idx,
                    z_ptr.tag.to_field(),
                )?);

                component_idx += 1;

                // allocate pointer hash
                preallocated_preimg.push(Self::allocate_preimg_component_for_slot(
                    cs,
                    &slot,
                    component_idx,
                    z_ptr.hash,
                )?);

                component_idx += 1;
            }

            // Allocate the image by calling the arithmetic function according
            // to the slot type
            let preallocated_img =
                Self::allocate_img_for_slot(cs, &slot, preallocated_preimg.clone(), store)?;

            preallocations.push((preallocated_preimg, preallocated_img));
        }

        // Then we do the same with dummies for the remaining slots
        for slot_idx in preallocations.len()..num_slots {
            let slot = Slot {
                idx: slot_idx,
                typ: slot_type,
            };
            let preallocated_preimg: Vec<_> = (0..slot_type.preimg_size())
                .map(|component_idx| {
                    Self::allocate_preimg_component_for_slot(cs, &slot, component_idx, F::ZERO)
                })
                .collect::<Result<_, _>>()?;

            let preallocated_img =
                Self::allocate_img_for_slot(cs, &slot, preallocated_preimg.clone(), store)?;

            preallocations.push((preallocated_preimg, preallocated_img));
        }
        Ok(preallocations)
    }

    /// Create R1CS constraints for LEM given an evaluation frame. This function
    /// implements the STEP 3 mentioned above.
    ///
    /// Regarding the slot optimizations, STEP 3 uses information gathered during
    /// STEPs 1 and 2. So we proceed by first allocating preimages and images for
    /// each slot and then, as we traverse the LEM, we add constraints to make sure
    /// that the witness satisfies the arithmetic equations for the corresponding
    /// slots.
    pub fn synthesize<F: LurkField, CS: ConstraintSystem<F>>(
        &self,
        cs: &mut CS,
        store: &mut Store<F>,
        slots_count: &SlotsCounter,
        frame: &Frame<F>,
    ) -> Result<()> {
        let mut global_allocator = GlobalAllocator::default();
        let mut bound_allocations = BoundAllocations::new();

        // Inputs are constrained by their usage inside LEM
        self.allocate_input(cs, store, frame, &mut bound_allocations)?;
        // Outputs are constrained by return. All LEMs return
        let preallocated_outputs = Func::allocate_output(cs, store, frame, &mut bound_allocations)?;

        // Slots are constrained by their usage inside LEM. The ones not used in throughout the concrete path
        // are effectively unconstrained, that's why they are filled with dummies
        let preallocated_hash2_slots = Func::allocate_slots(
            cs,
            &frame.preimages.hash2_ptrs,
            SlotType::Hash2,
            slots_count.hash2,
            store,
        )?;

        let preallocated_hash3_slots = Func::allocate_slots(
            cs,
            &frame.preimages.hash3_ptrs,
            SlotType::Hash3,
            slots_count.hash3,
            store,
        )?;

        let preallocated_hash4_slots = Func::allocate_slots(
            cs,
            &frame.preimages.hash4_ptrs,
            SlotType::Hash4,
            slots_count.hash4,
            store,
        )?;

        struct Globals<'a, F: LurkField> {
            global_allocator: &'a mut GlobalAllocator<F>,
            bound_allocations: BoundAllocations<F>,
            preallocated_outputs: Vec<AllocatedPtr<F>>,
            preallocated_hash2_slots: Vec<(Vec<AllocatedNum<F>>, AllocatedNum<F>)>,
            preallocated_hash3_slots: Vec<(Vec<AllocatedNum<F>>, AllocatedNum<F>)>,
            preallocated_hash4_slots: Vec<(Vec<AllocatedNum<F>>, AllocatedNum<F>)>,
        }

        fn recurse<F: LurkField, CS: ConstraintSystem<F>>(
            cs: &mut CS,
            block: &Block,
            concrete_path: Boolean,
            slots_count: &mut SlotsCounter,
            g: &mut Globals<'_, F>,
        ) -> Result<()> {
            for op in &block.ops {
                macro_rules! hash_helper {
                    ( $img: expr, $tag: expr, $preimg: expr, $slot: expr ) => {
                        // Retrieve allocated preimage
                        let allocated_preimg = g.bound_allocations.get_many($preimg)?;

                        // Retrieve the preallocated preimage and image for this slot
                        let (preallocated_preimg, preallocated_img_hash) = match $slot {
                            SlotType::Hash2 => {
                                &g.preallocated_hash2_slots[slots_count.consume_hash2()]
                            }
                            SlotType::Hash3 => {
                                &g.preallocated_hash3_slots[slots_count.consume_hash3()]
                            }
                            SlotType::Hash4 => {
                                &g.preallocated_hash4_slots[slots_count.consume_hash4()]
                            }
                        };

                        // For each component of the preimage, add implication constraints
                        // for its tag and hash
                        for (i, allocated_ptr) in allocated_preimg.iter().enumerate() {
                            let var = &$preimg[i];
                            let ptr_idx = 2 * i;
                            implies_equal(
                                &mut cs.namespace(|| {
                                    format!(
                                        "implies equal for {var}'s tag (LEMOP {:?}, pos {i})",
                                        &op
                                    )
                                }),
                                &concrete_path,
                                allocated_ptr.tag(),
                                &preallocated_preimg[ptr_idx], // tag index
                            )?;
                            implies_equal(
                                &mut cs.namespace(|| {
                                    format!(
                                        "implies equal for {var}'s hash (LEMOP {:?}, pos {i})",
                                        &op
                                    )
                                }),
                                &concrete_path,
                                allocated_ptr.hash(),
                                &preallocated_preimg[ptr_idx + 1], // hash index
                            )?;
                        }

                        // Allocate the image tag if it hasn't been allocated before,
                        // create the full image pointer and add it to bound allocations
                        let img_tag = g.global_allocator.get_or_alloc_const(cs, $tag.to_field())?;
                        let img_hash = preallocated_img_hash.clone();
                        let img_ptr = AllocatedPtr::from_parts(img_tag, img_hash);
                        g.bound_allocations.insert($img, img_ptr)?;
                    };
                }

                macro_rules! unhash_helper {
                    ( $preimg: expr, $img: expr, $slot: expr ) => {
                        // Retrieve allocated image
                        let allocated_img = g.bound_allocations.get($img)?;

                        // Retrieve the preallocated preimage and image for this slot
                        let (preallocated_preimg, preallocated_img) = match $slot {
                            SlotType::Hash2 => {
                                &g.preallocated_hash2_slots[slots_count.consume_hash2()]
                            }
                            SlotType::Hash3 => {
                                &g.preallocated_hash3_slots[slots_count.consume_hash3()]
                            }
                            SlotType::Hash4 => {
                                &g.preallocated_hash4_slots[slots_count.consume_hash4()]
                            }
                        };

                        // Add the implication constraint for the image
                        implies_equal(
                            &mut cs.namespace(|| {
                                format!("implies equal for {}'s hash (LEMOP {:?})", $img, &op)
                            }),
                            &concrete_path,
                            allocated_img.hash(),
                            &preallocated_img,
                        )?;

                        // Retrieve preimage hashes and tags create the full preimage pointers
                        // and add them to bound allocations
                        for i in 0..preallocated_preimg.len() / 2 {
                            let preimg_hash = &preallocated_preimg[i];
                            let preimg_tag = &preallocated_preimg[i + 1];
                            let preimg_ptr =
                                AllocatedPtr::from_parts(preimg_tag.clone(), preimg_hash.clone());
                            g.bound_allocations.insert($preimg[i].clone(), preimg_ptr)?;
                        }
                    };
                }

                match op {
                    Op::Hash2(img, tag, preimg) => {
                        hash_helper!(img.clone(), tag, preimg, SlotType::Hash2);
                    }
                    Op::Hash3(img, tag, preimg) => {
                        hash_helper!(img.clone(), tag, preimg, SlotType::Hash3);
                    }
                    Op::Hash4(img, tag, preimg) => {
                        hash_helper!(img.clone(), tag, preimg, SlotType::Hash4);
                    }
                    Op::Unhash2(preimg, img) => {
                        unhash_helper!(preimg, img, SlotType::Hash2);
                    }
                    Op::Unhash3(preimg, img) => {
                        unhash_helper!(preimg, img, SlotType::Hash3);
                    }
                    Op::Unhash4(preimg, img) => {
                        unhash_helper!(preimg, img, SlotType::Hash4);
                    }
                    Op::Null(tgt, tag) => {
                        let allocated_ptr = AllocatedPtr::from_parts(
                            g.global_allocator.get_or_alloc_const(cs, tag.to_field())?,
                            g.global_allocator.get_or_alloc_const(cs, F::ZERO)?,
                        );
                        g.bound_allocations.insert(tgt.clone(), allocated_ptr)?;
                    }
                    _ => todo!(),
                }
            }

            match &block.ctrl {
                Ctrl::Return(output_vars) => {
                    for (i, output_var) in output_vars.iter().enumerate() {
                        let allocated_ptr = g.bound_allocations.get(output_var)?;

                        allocated_ptr
                            .implies_ptr_equal(
                                &mut cs.namespace(|| {
                                    format!("implies_ptr_equal {output_var} (output_var {i})")
                                }),
                                &concrete_path,
                                &g.preallocated_outputs[i],
                            )
                            .with_context(|| "couldn't constrain `implies_ptr_equal`")?;
                    }
                    Ok(())
                }
                Ctrl::MatchTag(match_var, cases) => {
                    let allocated_match_tag = g.bound_allocations.get(match_var)?.tag().clone();
                    let mut concrete_path_vec = Vec::new();
                    for (tag, op) in cases {
                        let allocated_has_match = alloc_equal_const(
                            &mut cs.namespace(|| format!("{tag}.alloc_equal_const")),
                            &allocated_match_tag,
                            tag.to_field::<F>(),
                        )
                        .with_context(|| "couldn't allocate equal const")?;

                        let concrete_path_and_has_match = and(
                            &mut cs.namespace(|| format!("{tag}.and")),
                            &concrete_path,
                            &allocated_has_match,
                        )
                        .with_context(|| "failed to constrain `and`")?;

                        concrete_path_vec.push(allocated_has_match);

                        let saved_slot = &mut slots_count.clone();
                        recurse(
                            &mut cs.namespace(|| format!("{}", tag)),
                            op,
                            concrete_path_and_has_match,
                            saved_slot,
                            g,
                        )?;
                    }

                    // Now we need to enforce that at exactly one path was taken. We do that by enforcing
                    // that the sum of the previously collected `Boolean`s is one. But, of course, this
                    // irrelevant if we're on a virtual path and thus we use an implication gadget.
                    enforce_selector_with_premise(
                        &mut cs.namespace(|| "enforce_selector_with_premise"),
                        &concrete_path,
                        &concrete_path_vec,
                    )
                    .with_context(|| " couldn't constrain `enforce_selector_with_premise`")?;
                    Ok(())
                }
<<<<<<< HEAD
                Ctrl::MatchSymbol(..) => Ok(()),
=======
                LEMCTL::MatchSymbol(..) => Ok(()),
                LEMCTL::Seq(ops, rest) => {
                    for op in ops {
                        macro_rules! hash_helper {
                            ( $img: expr, $tag: expr, $preimg: expr, $slot: expr ) => {
                                // Retrieve allocated preimage
                                let allocated_preimg =
                                    g.bound_allocations.get_many($preimg)?;

                                // Retrieve the preallocated preimage and image for this slot
                                let (preallocated_preimg, preallocated_img_hash) =
                                    match $slot {
                                        SlotType::Hash2 => &g.preallocated_hash2_slots[slots_count.consume_hash2()],
                                        SlotType::Hash3 => &g.preallocated_hash3_slots[slots_count.consume_hash3()],
                                        SlotType::Hash4 => &g.preallocated_hash4_slots[slots_count.consume_hash4()],
                                    };

                                // For each component of the preimage, add implication constraints
                                // for its tag and hash
                                for (i, allocated_ptr) in allocated_preimg.iter().enumerate() {
                                    let var = &$preimg[i];
                                    let ptr_idx = 2 * i;
                                    implies_equal(
                                        &mut cs.namespace(|| {
                                            format!("implies equal for {var}'s tag (LEMOP {:?}, pos {i})", &op)
                                        }),
                                        &concrete_path,
                                        allocated_ptr.tag(),
                                        &preallocated_preimg[ptr_idx], // tag index
                                    )?;
                                    implies_equal(
                                        &mut cs.namespace(|| {
                                            format!(
                                                "implies equal for {var}'s hash (LEMOP {:?}, pos {i})",
                                                &op
                                            )
                                        }),
                                        &concrete_path,
                                        allocated_ptr.hash(),
                                        &preallocated_preimg[ptr_idx + 1], // hash index
                                    )?;
                                }

                                // Allocate the image tag if it hasn't been allocated before,
                                // create the full image pointer and add it to bound allocations
                                let img_tag = g.global_allocator.get_or_alloc_const(cs, $tag.to_field())?;
                                let img_hash = preallocated_img_hash.clone();
                                let img_ptr = AllocatedPtr::from_parts(img_tag, img_hash);
                                g.bound_allocations.insert($img, img_ptr);
                            };
                        }

                        macro_rules! unhash_helper {
                            ( $preimg: expr, $img: expr, $slot: expr ) => {
                                // Retrieve allocated image
                                let allocated_img = g.bound_allocations.get($img)?;

                                // Retrieve the preallocated preimage and image for this slot
                                let (preallocated_preimg, preallocated_img) =
                                    match $slot {
                                        SlotType::Hash2 => &g.preallocated_hash2_slots[slots_count.consume_hash2()],
                                        SlotType::Hash3 => &g.preallocated_hash3_slots[slots_count.consume_hash3()],
                                        SlotType::Hash4 => &g.preallocated_hash4_slots[slots_count.consume_hash4()],
                                    };

                                // Add the implication constraint for the image
                                implies_equal(
                                    &mut cs.namespace(|| {
                                        format!("implies equal for {}'s hash (LEMOP {:?})", $img, &op)
                                    }),
                                    &concrete_path,
                                    allocated_img.hash(),
                                    &preallocated_img,
                                )?;

                                // Retrieve preimage hashes and tags create the full preimage pointers
                                // and add them to bound allocations
                                for i in 0..preallocated_preimg.len()/2 {
                                    let preimg_hash = &preallocated_preimg[i];
                                    let preimg_tag = &preallocated_preimg[i+1];
                                    let preimg_ptr = AllocatedPtr::from_parts(preimg_tag.clone(), preimg_hash.clone());
                                    g.bound_allocations.insert($preimg[i].clone(), preimg_ptr);
                                }
                            };
                        }

                        match op {
                            LEMOP::Hash2(img, tag, preimg) => {
                                hash_helper!(img.clone(), tag, preimg, SlotType::Hash2);
                            }
                            LEMOP::Hash3(img, tag, preimg) => {
                                hash_helper!(img.clone(), tag, preimg, SlotType::Hash3);
                            }
                            LEMOP::Hash4(img, tag, preimg) => {
                                hash_helper!(img.clone(), tag, preimg, SlotType::Hash4);
                            }
                            LEMOP::Unhash2(preimg, img) => {
                                unhash_helper!(preimg, img, SlotType::Hash2);
                            }
                            LEMOP::Unhash3(preimg, img) => {
                                unhash_helper!(preimg, img, SlotType::Hash3);
                            }
                            LEMOP::Unhash4(preimg, img) => {
                                unhash_helper!(preimg, img, SlotType::Hash4);
                            }
                            LEMOP::Null(tgt, tag) => {
                                let allocated_ptr = AllocatedPtr::from_parts(
                                    g.global_allocator.get_or_alloc_const(cs, tag.to_field())?,
                                    g.global_allocator.get_or_alloc_const(cs, F::ZERO)?,
                                );
                                g.bound_allocations.insert(tgt.clone(), allocated_ptr);
                            }
                            _ => todo!(),
                        }
                    }
                    recurse(cs, rest, concrete_path, slots_count, g)
                }
>>>>>>> f82adf6e
            }
        }

        recurse(
            cs,
            &self.block,
            Boolean::Constant(true),
            &mut SlotsCounter::default(),
            &mut Globals {
                global_allocator: &mut global_allocator,
                bound_allocations,
                preallocated_outputs,
                preallocated_hash2_slots,
                preallocated_hash3_slots,
                preallocated_hash4_slots,
            },
        )
    }

    /// Computes the number of constraints that `synthesize` should create. It's
    /// also an explicit way to document and attest how the number of constraints
    /// grow.
    pub fn num_constraints<F: LurkField>(&self, slots_count: &SlotsCounter) -> usize {
        // fixed cost for each slot
        let mut num_constraints =
            289 * slots_count.hash2 + 337 * slots_count.hash3 + 388 * slots_count.hash4;

        let mut globals: HashSet<FWrap<F>> = HashSet::default();

        let mut stack = vec![(&self.block, false)];
        while let Some((block, nested)) = stack.pop() {
            for op in &block.ops {
                match op {
                    Op::Null(_, tag) => {
                        // constrain tag and hash
                        globals.insert(FWrap(tag.to_field()));
                        globals.insert(FWrap(F::ZERO));
                    }
                    Op::Hash2(_, tag, _) => {
                        // tag for the image
                        globals.insert(FWrap(tag.to_field()));
                        // tag and hash for 2 preimage pointers
                        num_constraints += 4;
                    }
                    Op::Hash3(_, tag, _) => {
                        // tag for the image
                        globals.insert(FWrap(tag.to_field()));
                        // tag and hash for 3 preimage pointers
                        num_constraints += 6;
                    }
                    Op::Hash4(_, tag, _) => {
                        // tag for the image
                        globals.insert(FWrap(tag.to_field()));
                        // tag and hash for 4 preimage pointers
                        num_constraints += 8;
                    }
                    Op::Unhash2(..) | Op::Unhash3(..) | Op::Unhash4(..) => {
                        // one constraint for the image's hash
                        num_constraints += 1;
                    }
                    _ => todo!(),
                }
            }
            match &block.ctrl {
                Ctrl::Return(..) => {
                    // tag and hash for 3 pointers
                    num_constraints += 6;
                }
                Ctrl::MatchTag(_, cases) => {
                    // `alloc_equal_const` adds 3 constraints for each case and
                    // the `and` is free for non-nested `MatchTag`s, since we
                    // start `concrete_path` with a constant `true`
                    let multiplier = if nested { 4 } else { 3 };

                    // then we add 1 constraint from `enforce_selector_with_premise`
                    num_constraints += multiplier * cases.len() + 1;

                    // stacked ops are now nested
                    for block in cases.values() {
                        stack.push((block, true));
                    }
                }
                Ctrl::MatchSymbol(..) => todo!(),
            }
        }

        num_constraints + globals.len()
    }
}<|MERGE_RESOLUTION|>--- conflicted
+++ resolved
@@ -128,7 +128,7 @@
 
 use std::collections::{HashMap, HashSet};
 
-use anyhow::{Context, Result};
+use anyhow::{bail, Context, Result};
 use bellperson::{
     gadgets::{boolean::Boolean, num::AllocatedNum},
     ConstraintSystem,
@@ -611,7 +611,7 @@
                         let img_tag = g.global_allocator.get_or_alloc_const(cs, $tag.to_field())?;
                         let img_hash = preallocated_img_hash.clone();
                         let img_ptr = AllocatedPtr::from_parts(img_tag, img_hash);
-                        g.bound_allocations.insert($img, img_ptr)?;
+                        g.bound_allocations.insert($img, img_ptr);
                     };
                 }
 
@@ -650,7 +650,7 @@
                             let preimg_tag = &preallocated_preimg[i + 1];
                             let preimg_ptr =
                                 AllocatedPtr::from_parts(preimg_tag.clone(), preimg_hash.clone());
-                            g.bound_allocations.insert($preimg[i].clone(), preimg_ptr)?;
+                            g.bound_allocations.insert($preimg[i].clone(), preimg_ptr);
                         }
                     };
                 }
@@ -679,7 +679,7 @@
                             g.global_allocator.get_or_alloc_const(cs, tag.to_field())?,
                             g.global_allocator.get_or_alloc_const(cs, F::ZERO)?,
                         );
-                        g.bound_allocations.insert(tgt.clone(), allocated_ptr)?;
+                        g.bound_allocations.insert(tgt.clone(), allocated_ptr);
                     }
                     _ => todo!(),
                 }
@@ -743,127 +743,8 @@
                     .with_context(|| " couldn't constrain `enforce_selector_with_premise`")?;
                     Ok(())
                 }
-<<<<<<< HEAD
-                Ctrl::MatchSymbol(..) => Ok(()),
-=======
-                LEMCTL::MatchSymbol(..) => Ok(()),
-                LEMCTL::Seq(ops, rest) => {
-                    for op in ops {
-                        macro_rules! hash_helper {
-                            ( $img: expr, $tag: expr, $preimg: expr, $slot: expr ) => {
-                                // Retrieve allocated preimage
-                                let allocated_preimg =
-                                    g.bound_allocations.get_many($preimg)?;
-
-                                // Retrieve the preallocated preimage and image for this slot
-                                let (preallocated_preimg, preallocated_img_hash) =
-                                    match $slot {
-                                        SlotType::Hash2 => &g.preallocated_hash2_slots[slots_count.consume_hash2()],
-                                        SlotType::Hash3 => &g.preallocated_hash3_slots[slots_count.consume_hash3()],
-                                        SlotType::Hash4 => &g.preallocated_hash4_slots[slots_count.consume_hash4()],
-                                    };
-
-                                // For each component of the preimage, add implication constraints
-                                // for its tag and hash
-                                for (i, allocated_ptr) in allocated_preimg.iter().enumerate() {
-                                    let var = &$preimg[i];
-                                    let ptr_idx = 2 * i;
-                                    implies_equal(
-                                        &mut cs.namespace(|| {
-                                            format!("implies equal for {var}'s tag (LEMOP {:?}, pos {i})", &op)
-                                        }),
-                                        &concrete_path,
-                                        allocated_ptr.tag(),
-                                        &preallocated_preimg[ptr_idx], // tag index
-                                    )?;
-                                    implies_equal(
-                                        &mut cs.namespace(|| {
-                                            format!(
-                                                "implies equal for {var}'s hash (LEMOP {:?}, pos {i})",
-                                                &op
-                                            )
-                                        }),
-                                        &concrete_path,
-                                        allocated_ptr.hash(),
-                                        &preallocated_preimg[ptr_idx + 1], // hash index
-                                    )?;
-                                }
-
-                                // Allocate the image tag if it hasn't been allocated before,
-                                // create the full image pointer and add it to bound allocations
-                                let img_tag = g.global_allocator.get_or_alloc_const(cs, $tag.to_field())?;
-                                let img_hash = preallocated_img_hash.clone();
-                                let img_ptr = AllocatedPtr::from_parts(img_tag, img_hash);
-                                g.bound_allocations.insert($img, img_ptr);
-                            };
-                        }
-
-                        macro_rules! unhash_helper {
-                            ( $preimg: expr, $img: expr, $slot: expr ) => {
-                                // Retrieve allocated image
-                                let allocated_img = g.bound_allocations.get($img)?;
-
-                                // Retrieve the preallocated preimage and image for this slot
-                                let (preallocated_preimg, preallocated_img) =
-                                    match $slot {
-                                        SlotType::Hash2 => &g.preallocated_hash2_slots[slots_count.consume_hash2()],
-                                        SlotType::Hash3 => &g.preallocated_hash3_slots[slots_count.consume_hash3()],
-                                        SlotType::Hash4 => &g.preallocated_hash4_slots[slots_count.consume_hash4()],
-                                    };
-
-                                // Add the implication constraint for the image
-                                implies_equal(
-                                    &mut cs.namespace(|| {
-                                        format!("implies equal for {}'s hash (LEMOP {:?})", $img, &op)
-                                    }),
-                                    &concrete_path,
-                                    allocated_img.hash(),
-                                    &preallocated_img,
-                                )?;
-
-                                // Retrieve preimage hashes and tags create the full preimage pointers
-                                // and add them to bound allocations
-                                for i in 0..preallocated_preimg.len()/2 {
-                                    let preimg_hash = &preallocated_preimg[i];
-                                    let preimg_tag = &preallocated_preimg[i+1];
-                                    let preimg_ptr = AllocatedPtr::from_parts(preimg_tag.clone(), preimg_hash.clone());
-                                    g.bound_allocations.insert($preimg[i].clone(), preimg_ptr);
-                                }
-                            };
-                        }
-
-                        match op {
-                            LEMOP::Hash2(img, tag, preimg) => {
-                                hash_helper!(img.clone(), tag, preimg, SlotType::Hash2);
-                            }
-                            LEMOP::Hash3(img, tag, preimg) => {
-                                hash_helper!(img.clone(), tag, preimg, SlotType::Hash3);
-                            }
-                            LEMOP::Hash4(img, tag, preimg) => {
-                                hash_helper!(img.clone(), tag, preimg, SlotType::Hash4);
-                            }
-                            LEMOP::Unhash2(preimg, img) => {
-                                unhash_helper!(preimg, img, SlotType::Hash2);
-                            }
-                            LEMOP::Unhash3(preimg, img) => {
-                                unhash_helper!(preimg, img, SlotType::Hash3);
-                            }
-                            LEMOP::Unhash4(preimg, img) => {
-                                unhash_helper!(preimg, img, SlotType::Hash4);
-                            }
-                            LEMOP::Null(tgt, tag) => {
-                                let allocated_ptr = AllocatedPtr::from_parts(
-                                    g.global_allocator.get_or_alloc_const(cs, tag.to_field())?,
-                                    g.global_allocator.get_or_alloc_const(cs, F::ZERO)?,
-                                );
-                                g.bound_allocations.insert(tgt.clone(), allocated_ptr);
-                            }
-                            _ => todo!(),
-                        }
-                    }
-                    recurse(cs, rest, concrete_path, slots_count, g)
-                }
->>>>>>> f82adf6e
+                // Fixme: finish match symbol
+                Ctrl::MatchSymbol(..) => bail!("TODO"),
             }
         }
 
