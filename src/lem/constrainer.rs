--- conflicted
+++ resolved
@@ -159,8 +159,7 @@
         let mut stack = vec![(&self.lem_op, None::<Boolean>, String::new(), 0)];
         while let Some((op, branch_path_info, path, slot)) = stack.pop() {
             match op {
-<<<<<<< HEAD
-                LEMOP::Hash2Ptrs(tgt, tag, src) => {
+                LEMOP::Hash2(tgt, tag, src) => {
                     let Some(alloc_car) = alloc_ptrs.get(src[0].name()) else {
                         bail!("{} not allocated", src[0].name());
                     };
@@ -204,10 +203,7 @@
 
                     alloc_ptrs.insert(tgt.name(), alloc_tgt.clone());
                 }
-                LEMOP::MkNull(tgt, tag) => {
-=======
                 LEMOP::Null(tgt, tag) => {
->>>>>>> 73973f64
                     if alloc_ptrs.contains_key(tgt.name()) {
                         bail!("{} already allocated", tgt.name());
                     };
@@ -327,11 +323,10 @@
                         .with_context(|| "couldn't enforce `popcount_one`")?;
                     }
                 }
-<<<<<<< HEAD
                 LEMOP::Seq(ops) => {
                     let mut next_slot = slot;
                     stack.extend(ops.iter().rev().map(|op| {
-                        if matches!(op, LEMOP::Hash2Ptrs(_, _, _)) {
+                        if matches!(op, LEMOP::Hash2(_, _, _)) {
                             next_slot += 1;
                         };
                         (op, branch_path_info.clone(), path.clone(), next_slot)
@@ -340,15 +335,7 @@
                         slots_len = next_slot;
                     };
                 }
-                LEMOP::SetReturn(outputs) => {
-=======
-                LEMOP::Seq(ops) => stack.extend(
-                    ops.iter()
-                        .rev()
-                        .map(|op| (op, branch_path_info.clone(), path.clone())),
-                ),
                 LEMOP::Return(outputs) => {
->>>>>>> 73973f64
                     let is_concrete_path = Self::on_concrete_path(&branch_path_info)?;
                     for (i, output) in outputs.iter().enumerate() {
                         let Some(alloc_ptr_computed) = alloc_ptrs.get(output.name()) else {
