#![allow(clippy::single_match, clippy::type_complexity)]

extern crate core;

#[macro_use]
extern crate alloc;

#[cfg(test)]
extern crate quickcheck;
#[cfg(test)]
#[macro_use(quickcheck)]
extern crate quickcheck_macros;

pub mod circuit;
pub mod eval;
pub mod field;
<<<<<<< HEAD
pub mod ipld;
#[macro_use]
pub mod logging;
=======
>>>>>>> fc7cb178
pub mod parser;
pub mod proof;
pub mod repl;
pub mod scalar_store;
pub mod store;
#[cfg(feature = "wasm")]
pub mod wasm;
pub mod writer;

mod num;
pub use num::Num;

pub const TEST_SEED: [u8; 16] = [
    0x62, 0x59, 0x5d, 0xbe, 0x3d, 0x76, 0x3d, 0x8d, 0xdb, 0x17, 0x32, 0x37, 0x06, 0x54, 0xe5, 0xbc,
];

#[cfg(test)]
pub mod test {
    use quickcheck::Gen;
    use rand::Rng;

    // This is a useful testing utility for generating Arbitrary instances of
    // enums, by providing generators for each variant, plus a frequency weight
    // for how often to choose that variant. It's included in lib::test to make
    // it easier to import in the test modules of specific submodules.
    pub fn frequency<T, F: Fn(&mut Gen) -> T>(g: &mut Gen, gens: Vec<(i64, F)>) -> T {
        if gens.iter().any(|(v, _)| *v < 0) {
            panic!("Negative weight");
        }
        let sum: i64 = gens.iter().map(|x| x.0).sum();
        let mut rng = rand::thread_rng();
        let mut weight: i64 = rng.gen_range(1..=sum);
        // let mut weight: i64 = g.rng.gen_range(1, sum);
        for gen in gens {
            if weight - gen.0 <= 0 {
                return gen.1(g);
            } else {
                weight -= gen.0;
            }
        }
        panic!("Calculation error for weight = {}", weight);
    }
}<|MERGE_RESOLUTION|>--- conflicted
+++ resolved
@@ -14,12 +14,6 @@
 pub mod circuit;
 pub mod eval;
 pub mod field;
-<<<<<<< HEAD
-pub mod ipld;
-#[macro_use]
-pub mod logging;
-=======
->>>>>>> fc7cb178
 pub mod parser;
 pub mod proof;
 pub mod repl;
