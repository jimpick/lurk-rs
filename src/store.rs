use itertools::Itertools;
use rayon::prelude::*;
use std::cell::RefCell;
use std::fmt;
use std::rc::Rc;
use std::sync::Arc;
use std::usize;
use string_interner::symbol::{Symbol, SymbolUsize};
use thiserror;

use once_cell::sync::OnceCell;

use crate::cont::Continuation;
use crate::expr;
use crate::expr::{Expression, Thunk};
use crate::field::{FWrap, LurkField};
use crate::package::{Package, LURK_EXTERNAL_SYMBOL_NAMES};
use crate::parser::{convert_sym_case, names_keyword};
use crate::ptr::{ContPtr, Ptr};
use crate::sym::Sym;
use crate::tag::{ContTag, ExprTag, Op1, Op2, Tag};
use crate::z_data::{ZCont, ZContPtr, ZExpr, ZExprPtr, ZPtr, ZStore};
use crate::{Num, UInt};
use crate::cache_map::CacheMap;

use crate::hash::{HashConstants, PoseidonCache};

type IndexSet<K> = indexmap::IndexSet<K, ahash::RandomState>;

#[derive(Debug)]
pub struct StringSet(
    pub  string_interner::StringInterner<
        string_interner::backend::BufferBackend<SymbolUsize>,
        ahash::RandomState,
    >,
);

impl Default for StringSet {
    fn default() -> Self {
        StringSet(string_interner::StringInterner::new())
    }
}

impl StringSet {
    #[allow(dead_code)]
    pub fn all_strings(&self) -> Vec<&str> {
        self.0.into_iter().map(|x| x.1).collect::<Vec<_>>()
    }
}

#[derive(Debug)]
pub struct Store<F: LurkField> {
    pub cons_store: IndexSet<(Ptr<F>, Ptr<F>)>,
    pub comm_store: IndexSet<(FWrap<F>, Ptr<F>)>,

    pub fun_store: IndexSet<(Ptr<F>, Ptr<F>, Ptr<F>)>,

    pub sym_store: StringSet,

    // Other sparse storage format without hashing is likely more efficient
    pub num_store: IndexSet<Num<F>>,

    pub str_store: StringSet,
    pub thunk_store: IndexSet<Thunk<F>>,
    pub call0_store: IndexSet<(Ptr<F>, ContPtr<F>)>,
    pub call_store: IndexSet<(Ptr<F>, Ptr<F>, ContPtr<F>)>,
    pub call2_store: IndexSet<(Ptr<F>, Ptr<F>, ContPtr<F>)>,
    pub tail_store: IndexSet<(Ptr<F>, ContPtr<F>)>,
    pub lookup_store: IndexSet<(Ptr<F>, ContPtr<F>)>,
    pub unop_store: IndexSet<(Op1, ContPtr<F>)>,
    pub binop_store: IndexSet<(Op2, Ptr<F>, Ptr<F>, ContPtr<F>)>,
    pub binop2_store: IndexSet<(Op2, Ptr<F>, ContPtr<F>)>,
    pub if_store: IndexSet<(Ptr<F>, ContPtr<F>)>,
    pub let_store: IndexSet<(Ptr<F>, Ptr<F>, Ptr<F>, ContPtr<F>)>,
    pub letrec_store: IndexSet<(Ptr<F>, Ptr<F>, Ptr<F>, ContPtr<F>)>,
    pub emit_store: IndexSet<ContPtr<F>>,

    pub opaque_ptrs: IndexSet<ZExprPtr<F>>,
    pub opaque_cont_ptrs: IndexSet<ZContPtr<F>>,

    /// Holds a mapping of ZExprPtr -> Ptr for reverse lookups
    pub z_expr_ptr_map: CacheMap<ZExprPtr<F>, Box<Ptr<F>>>,
    /// Holds a mapping of ZExprPtr -> ContPtr<F> for reverse lookups
    pub z_cont_ptr_map: CacheMap<ZContPtr<F>, Box<ContPtr<F>>>,

    /// Caches poseidon hashes
    pub poseidon_cache: PoseidonCache<F>,
    /// Contains Ptrs which have not yet been hydrated.
    pub dehydrated: Vec<Ptr<F>>,
    pub dehydrated_cont: Vec<ContPtr<F>>,

    pub lurk_package: Arc<Package>,
    pub constants: OnceCell<NamedConstants<F>>,

<<<<<<< HEAD
    vec_char_cache: CacheMap<Vec<char>, Box<(ZExprPtr<F>, ZExpr<F>)>>,
    vec_str_cache: CacheMap<Vec<String>, Box<(ZExprPtr<F>, ZExpr<F>)>>,
    str_cache: CacheMap<String, Box<(ZExprPtr<F>, ZExpr<F>)>>,
    sym_cache: CacheMap<Sym, Box<(ZExprPtr<F>, ZExpr<F>)>>,
=======
    /// Speeds up the internalization of strings into the ZStore
    /// When interning "blah", search for ['h', 'a', 'l', 'b']
    vec_char_cache: dashmap::DashMap<Vec<char>, (ZExprPtr<F>, ZExpr<F>), ahash::RandomState>,

    /// Speeds up the internalization of symbols into the ZStore
    /// When interning .foo.bar, search for ["bar", "foo"]
    vec_str_cache: dashmap::DashMap<Vec<String>, (ZExprPtr<F>, ZExpr<F>), ahash::RandomState>,
>>>>>>> c27dffcf
}

pub trait TypePredicates {
    fn is_fun(&self) -> bool;
    fn is_self_evaluating(&self) -> bool;
    fn is_potentially(&self, tag: ExprTag) -> bool;
}

impl<F: LurkField> TypePredicates for Ptr<F> {
    fn is_fun(&self) -> bool {
        self.tag.is_fun()
    }
    fn is_self_evaluating(&self) -> bool {
        self.tag.is_self_evaluating()
    }
    fn is_potentially(&self, tag: ExprTag) -> bool {
        self.tag.is_potentially(tag)
    }
}

impl<F: LurkField> Default for Store<F> {
    fn default() -> Self {
        let mut store = Store {
            cons_store: Default::default(),
            comm_store: Default::default(),
            sym_store: Default::default(),
            num_store: Default::default(),
            fun_store: Default::default(),
            str_store: Default::default(),
            thunk_store: Default::default(),
            call0_store: Default::default(),
            call_store: Default::default(),
            call2_store: Default::default(),
            tail_store: Default::default(),
            lookup_store: Default::default(),
            unop_store: Default::default(),
            binop_store: Default::default(),
            binop2_store: Default::default(),
            if_store: Default::default(),
            let_store: Default::default(),
            letrec_store: Default::default(),
            emit_store: Default::default(),
            opaque_ptrs: Default::default(),
            opaque_cont_ptrs: Default::default(),
            z_expr_ptr_map: Default::default(),
            z_cont_ptr_map: Default::default(),
            poseidon_cache: Default::default(),
            dehydrated: Default::default(),
            dehydrated_cont: Default::default(),
            lurk_package: Arc::new(Package::lurk()),
            constants: Default::default(),
            vec_char_cache: Default::default(),
            vec_str_cache: Default::default(),
        };

        store.lurk_sym("");

        for name in LURK_EXTERNAL_SYMBOL_NAMES {
            store.lurk_sym(name);
        }

        {
            // Intern the root symbol.
            let sym = Sym::root();
            store.intern_sym(&sym);
        }

        store
    }
}

#[derive(thiserror::Error, Debug, Clone)]
pub struct Error(pub String);

impl fmt::Display for Error {
    fn fmt(&self, f: &mut fmt::Formatter<'_>) -> fmt::Result {
        write!(f, "StoreError: {}", self.0)
    }
}

/// These methods provide a more ergonomic means of constructing and manipulating Lurk data.
/// They can be thought of as a minimal DSL for working with Lurk data in Rust code.
/// Prefer these methods when constructing literal data or assembling program fragments in
/// tests or during evaluation, etc.
impl<F: LurkField> Store<F> {
    pub fn nil(&mut self) -> Ptr<F> {
        self.intern_nil()
    }

    pub fn t(&mut self) -> Ptr<F> {
        self.lurk_sym("T")
    }

    pub fn cons(&mut self, car: Ptr<F>, cdr: Ptr<F>) -> Ptr<F> {
        self.intern_cons(car, cdr)
    }
    pub fn strcons(&mut self, car: Ptr<F>, cdr: Ptr<F>) -> Ptr<F> {
        self.intern_strcons(car, cdr)
    }

    pub fn hidden(&self, secret: F, payload: Ptr<F>) -> Option<Ptr<F>> {
        self.comm_store
            .get_index_of(&(FWrap(secret), payload))
            .map(|c| Ptr::index(ExprTag::Comm, c))
    }

    pub fn hide(&mut self, secret: F, payload: Ptr<F>) -> Ptr<F> {
        self.intern_comm(secret, payload)
    }

    pub fn open(&self, ptr: Ptr<F>) -> Option<(F, Ptr<F>)> {
        let p = match ptr.tag {
            ExprTag::Comm => ptr,
            ExprTag::Num => {
                let scalar = self.fetch_num(&ptr).map(|x| x.into_scalar()).unwrap();
                match self.get_maybe_opaque(ExprTag::Comm, scalar) {
                    Some(c) => c,
                    None => {
                        panic!("Can't find commitment in the store.")
                    }
                }
            }
            _ => return None,
        };

        self.fetch_comm(&p)
            .map(|(secret, payload)| (secret.0, *payload))
    }

    pub fn open_mut(&mut self, ptr: Ptr<F>) -> Result<(F, Ptr<F>), Error> {
        let p = match ptr.tag {
            ExprTag::Comm => ptr,
            ExprTag::Num => {
                let scalar = self.fetch_num(&ptr).map(|x| x.into_scalar()).unwrap();

                self.intern_maybe_opaque_comm(scalar)
            }
            _ => return Err(Error("wrong type for commitment specifier".into())),
        };

        if let Some((secret, payload)) = self.fetch_comm(&p) {
            Ok((secret.0, *payload))
        } else {
            Err(Error("hidden value could not be opened".into()))
        }
    }

    pub fn secret(&self, ptr: Ptr<F>) -> Option<Ptr<F>> {
        let p = match ptr.tag {
            ExprTag::Comm => ptr,
            _ => return None,
        };

        self.fetch_comm(&p)
            .and_then(|(secret, _payload)| self.get_num(Num::Scalar(secret.0)))
    }

    pub fn secret_mut(&mut self, ptr: Ptr<F>) -> Result<Ptr<F>, Error> {
        let p = match ptr.tag {
            ExprTag::Comm => ptr,
            _ => return Err(Error("wrong type for commitment specifier".into())),
        };

        if let Some((secret, _payload)) = self.fetch_comm(&p) {
            let secret_element = Num::Scalar(secret.0);
            let secret_num = self.intern_num(secret_element);
            Ok(secret_num)
        } else {
            Err(Error("secret could not be extracted".into()))
        }
    }

    pub fn list(&mut self, elts: &[Ptr<F>]) -> Ptr<F> {
        self.intern_list(elts)
    }

    pub fn num<T: Into<Num<F>>>(&mut self, num: T) -> Ptr<F> {
        self.intern_num(num)
    }

    pub fn uint64(&mut self, n: u64) -> Ptr<F> {
        self.get_u64(n)
    }

    pub fn str<T: AsRef<str>>(&mut self, name: T) -> Ptr<F> {
        self.intern_str(name)
    }

    pub fn lurk_sym<T: AsRef<str>>(&mut self, name: T) -> Ptr<F> {
        let package = self.lurk_package.clone();

        self.intern_sym_with_case_conversion(name, &package)
    }

    pub fn sym<T: AsRef<str>>(&mut self, name: T) -> Ptr<F> {
        let package = Default::default();
        self.intern_sym_with_case_conversion(name, &package)
    }

    pub fn key<T: AsRef<str>>(&mut self, name: T) -> Ptr<F> {
        self.root_sym(name, true)
    }

    pub fn root_sym<T: AsRef<str>>(&mut self, name: T, is_keyword: bool) -> Ptr<F> {
        assert!(!name.as_ref().starts_with(':'));
        assert!(!name.as_ref().starts_with('.'));
        let package = Package::root();

        let name = if is_keyword {
            format!(":{}", name.as_ref())
        } else {
            name.as_ref().into()
        };
        self.intern_sym_with_case_conversion(name, &package)
    }

    pub fn car(&self, expr: &Ptr<F>) -> Result<Ptr<F>, Error> {
        Ok(self.car_cdr(expr)?.0)
    }

    pub fn cdr(&self, expr: &Ptr<F>) -> Result<Ptr<F>, Error> {
        Ok(self.car_cdr(expr)?.1)
    }

    pub(crate) const fn poseidon_constants(&self) -> &HashConstants<F> {
        &self.poseidon_cache.constants
    }

    pub fn new() -> Self {
        Store::default()
    }

    pub fn intern_nil(&mut self) -> Ptr<F> {
        self.lurk_sym("nil")
    }

    pub fn intern_symnil(&self, key: bool) -> Ptr<F> {
        // TODO: Is this right?
        if key {
            Ptr::null(ExprTag::Key)
        } else {
            Ptr::null(ExprTag::Sym)
        }
    }

    pub fn intern_strnil(&self) -> Ptr<F> {
        // TODO: Is this right?
        Ptr::null(ExprTag::Str)
    }

    pub fn get_nil(&self) -> Ptr<F> {
        self.get_lurk_sym("nil", true).expect("missing NIL")
    }

    pub fn get_begin(&self) -> Ptr<F> {
        self.get_lurk_sym("begin", true).expect("missing BEGIN")
    }

    pub fn get_quote(&self) -> Ptr<F> {
        self.get_lurk_sym("quote", true).expect("missing QUOTE")
    }

    pub fn get_t(&self) -> Ptr<F> {
        self.get_lurk_sym("t", true).expect("missing T")
    }

    pub fn intern_cons(&mut self, car: Ptr<F>, cdr: Ptr<F>) -> Ptr<F> {
        if car.is_opaque() || cdr.is_opaque() {
            self.hash_expr(&car);
            self.hash_expr(&cdr);
        }

        let (p, inserted) = self.cons_store.insert_full((car, cdr));
        let ptr = Ptr::index(ExprTag::Cons, p);
        if inserted {
            self.dehydrated.push(ptr);
        }
        ptr
    }

    pub fn intern_strcons(&mut self, car: Ptr<F>, cdr: Ptr<F>) -> Ptr<F> {
        if car.is_opaque() || cdr.is_opaque() {
            self.hash_expr(&car);
            self.hash_expr(&cdr);
        }
        assert_eq!((car.tag, cdr.tag), (ExprTag::Char, ExprTag::Str));
        let (c, s) = (
            self.fetch_char(&car).unwrap(),
            self.fetch_str(&cdr).unwrap(),
        );
        let new_str = format!("{c}{s}");

        self.intern_str(&new_str)
    }

    pub fn intern_symcons(&mut self, car: Ptr<F>, cdr: Ptr<F>, key: bool) -> Ptr<F> {
        // TODO Is this right?
        if car.is_opaque() || cdr.is_opaque() {
            self.hash_expr(&car);
            self.hash_expr(&cdr);
        }
        assert_eq!((car.tag, cdr.tag), (ExprTag::Str, ExprTag::Sym));
        let (c, s) = (self.fetch_str(&car).unwrap(), self.fetch_sym(&cdr).unwrap());
        match s.extend(&[c.to_string()]) {
            Sym::Key(sym) => {
                if key {
                    self.intern_sym(&Sym::Key(sym))
                } else {
                    self.intern_sym(&Sym::Sym(sym))
                }
            }
            Sym::Sym(sym) => {
                if key {
                    self.intern_sym(&Sym::Key(sym))
                } else {
                    self.intern_sym(&Sym::Sym(sym))
                }
            }
        }
    }

    pub fn intern_comm(&mut self, secret: F, payload: Ptr<F>) -> Ptr<F> {
        if payload.is_opaque() {
            self.hash_expr(&payload);
        }
        let (p, inserted) = self.comm_store.insert_full((FWrap(secret), payload));

        let ptr = Ptr::index(ExprTag::Comm, p);

        if inserted {
            self.dehydrated.push(ptr);
        }
        ptr
    }

    // Intern a potentially-opaque value. If the corresponding value is already known to the store,
    // return the known value.
    pub fn intern_maybe_opaque(&mut self, tag: ExprTag, hash: F) -> Ptr<F> {
        self.intern_opaque_aux(tag, hash, true)
    }

    // Intern an opaque value. If the corresponding non-opaque value is already known to the store,
    // return an opaque one anyway.
    fn intern_opaque(&mut self, tag: ExprTag, hash: F) -> Ptr<F> {
        self.intern_opaque_aux(tag, hash, false)
    }

    pub fn get_maybe_opaque(&self, tag: ExprTag, hash: F) -> Option<Ptr<F>> {
        let scalar_ptr = ZExprPtr::from_parts(tag, hash);

        let ptr = self.z_expr_ptr_map.get(&scalar_ptr);
        if let Some(p) = ptr {
            return Some(*p);
        }
        None
    }

    // Intern a potentially-opaque value. If the corresponding non-opaque value is already known to the store, and
    // `return_non_opaque_if_existing` is true, return the known value.
    fn intern_opaque_aux(
        &mut self,
        tag: ExprTag,
        hash: F,
        return_non_opaque_if_existing: bool,
    ) -> Ptr<F> {
        self.hydrate_scalar_cache();
        let scalar_ptr = ZExprPtr::from_parts(tag, hash);

        // Scope the first immutable borrow.
        {
            let ptr = self.z_expr_ptr_map.get(&scalar_ptr);
            if let Some(p) = ptr {
                if return_non_opaque_if_existing || p.is_opaque() {
                    return *p;
                }
            }
        }

        let (i, _) = self.opaque_ptrs.insert_full(scalar_ptr);
        Ptr::opaque(tag, i)
    }

    pub fn intern_maybe_opaque_fun(&mut self, hash: F) -> Ptr<F> {
        self.intern_maybe_opaque(ExprTag::Fun, hash)
    }

    pub fn intern_maybe_opaque_sym(&mut self, hash: F) -> Ptr<F> {
        self.intern_maybe_opaque(ExprTag::Sym, hash)
    }

    pub fn intern_maybe_opaque_cons(&mut self, hash: F) -> Ptr<F> {
        self.intern_maybe_opaque(ExprTag::Cons, hash)
    }

    pub fn intern_maybe_opaque_comm(&mut self, hash: F) -> Ptr<F> {
        self.intern_maybe_opaque(ExprTag::Comm, hash)
    }

    pub fn intern_opaque_fun(&mut self, hash: F) -> Ptr<F> {
        self.intern_opaque(ExprTag::Fun, hash)
    }

    pub fn intern_opaque_sym(&mut self, hash: F) -> Ptr<F> {
        self.intern_opaque(ExprTag::Sym, hash)
    }

    pub fn intern_opaque_cons(&mut self, hash: F) -> Ptr<F> {
        self.intern_opaque(ExprTag::Cons, hash)
    }

    pub fn intern_opaque_comm(&mut self, hash: F) -> Ptr<F> {
        self.intern_opaque(ExprTag::Comm, hash)
    }

    /// Helper to allocate a list, instead of manually using `cons`.
    pub fn intern_list(&mut self, elts: &[Ptr<F>]) -> Ptr<F> {
        elts.iter()
            .rev()
            .fold(self.lurk_sym("nil"), |acc, elt| self.intern_cons(*elt, acc))
    }

    pub fn intern_sym_with_case_conversion<T: AsRef<str>>(
        &mut self,
        name: T,
        package: &Package,
    ) -> Ptr<F> {
        let mut name = name.as_ref().to_string();
        convert_sym_case(&mut name);
        let sym = Sym::new_absolute(name);

        self.intern_sym_in_package(sym, package)
    }

    pub fn intern_sym(&mut self, sym: &Sym) -> Ptr<F> {
        let name = sym.full_name();
        self.intern_sym_by_full_name(name)
    }

    pub fn intern_key(&mut self, sym: &Sym) -> Ptr<F> {
        let name = sym.full_name();

        assert!(names_keyword(&name).0);
        self.intern_sym_by_full_name(name)
    }

    fn get_sym_by_full_name<T: AsRef<str>>(&self, name: T) -> Ptr<F> {
        let name = name.as_ref();

        let (tag, symbol_name) = if name == ".LURK.NIL" {
            (ExprTag::Nil, "LURK.NIL")
        } else {
            let (names_keyword, symbol_name) = names_keyword(name);

            (
                if names_keyword {
                    ExprTag::Key
                } else {
                    ExprTag::Sym
                },
                symbol_name,
            )
        };

        if let Some(ptr) = self.sym_store.0.get(&symbol_name) {
            Ptr::index(tag, ptr.to_usize())
        } else {
            let ptr = self.sym_store.0.get(symbol_name).unwrap();
            Ptr::index(tag, ptr.to_usize())
        }
    }

    fn intern_sym_by_full_name<T: AsRef<str>>(&mut self, name: T) -> Ptr<F> {
        let name = name.as_ref();
        self.hash_string(name);

        let (tag, symbol_name) = if name == ".LURK.NIL" {
            (ExprTag::Nil, "LURK.NIL")
        } else {
            let (names_keyword, symbol_name) = names_keyword(name);

            (
                if names_keyword {
                    ExprTag::Key
                } else {
                    ExprTag::Sym
                },
                symbol_name,
            )
        };

        if let Some(ptr) = self.sym_store.0.get(&symbol_name) {
            Ptr::index(tag, ptr.to_usize())
        } else {
            // We need to intern each of the path segments individually, so they will be in the store.
            // Otherwise, there can be an error when calling `hash_symbol()` with an immutable store.

            Sym::new_absolute(name.into()).path().iter().for_each(|x| {
                self.intern_str(x);
            });

            let ptr = self.sym_store.0.get_or_intern(symbol_name);
            let ptr = Ptr::index(tag, ptr.to_usize());
            self.dehydrated.push(ptr);
            ptr
        }
    }

    pub fn get_lurk_sym<T: AsRef<str>>(&self, name: T, convert_case: bool) -> Option<Ptr<F>> {
        let mut name = format!(".lurk.{}", name.as_ref());
        if convert_case {
            crate::parser::convert_sym_case(&mut name);
        }

        Some(self.get_sym_by_full_name(name))
    }

    pub fn intern_num<T: Into<Num<F>>>(&mut self, num: T) -> Ptr<F> {
        let num = num.into();
        let num = match num {
            Num::Scalar(scalar) => {
                if let Some(u64_num) = scalar.to_u64() {
                    Num::U64(u64_num)
                } else {
                    num
                }
            }
            Num::U64(_) => num,
        };
        let (ptr, _) = self.num_store.insert_full(num);

        Ptr::index(ExprTag::Num, ptr)
    }

    pub fn get_num<T: Into<Num<F>>>(&self, num: T) -> Option<Ptr<F>> {
        let num = num.into();
        let num = match num {
            Num::Scalar(scalar) => {
                if let Some(u64_num) = scalar.to_u64() {
                    Num::U64(u64_num)
                } else {
                    num
                }
            }
            Num::U64(_) => num,
        };

        self.num_store
            .get_index_of::<Num<F>>(&num)
            .map(|x| Ptr::index(ExprTag::Num, x))
    }

    pub fn get_char(&self, c: char) -> Ptr<F> {
        self.get_char_from_u32(u32::from(c))
    }

    pub fn get_char_from_u32(&self, code: u32) -> Ptr<F> {
        Ptr::index(ExprTag::Char, code as usize)
    }

    pub fn get_u64(&self, n: u64) -> Ptr<F> {
        Ptr::index(ExprTag::U64, n as usize)
    }

    pub fn intern_str<T: AsRef<str>>(&mut self, str: T) -> Ptr<F> {
        // Hash string for side effect. This will cause all tails to be interned.
        self.hash_string(str.as_ref());
        self.intern_str_aux(str)
    }

    fn intern_str_aux<T: AsRef<str>>(&mut self, str: T) -> Ptr<F> {
        if let Some(ptr) = self.str_store.0.get(&str) {
            Ptr::index(ExprTag::Str, ptr.to_usize())
        } else {
            let ptr = self.str_store.0.get_or_intern(str);
            let ptr = Ptr::index(ExprTag::Str, ptr.to_usize());

            self.dehydrated.push(ptr);
            ptr
        }
    }

    pub fn get_str<T: AsRef<str>>(&self, name: T) -> Option<Ptr<F>> {
        let ptr = self.str_store.0.get(name)?;
        Some(Ptr::index(ExprTag::Str, ptr.to_usize()))
    }

    pub fn get_sym(&self, sym: &Sym) -> Option<Ptr<F>> {
        let name = sym.full_sym_name();
        let ptr = self.sym_store.0.get(name)?;
        Some(Ptr::index(ExprTag::Sym, ptr.to_usize()))
    }

    pub fn intern_fun(&mut self, arg: Ptr<F>, body: Ptr<F>, closed_env: Ptr<F>) -> Ptr<F> {
        // TODO: closed_env must be an env
        assert!(matches!(arg.tag, ExprTag::Sym), "ARG must be a symbol");
        let (p, inserted) = self.fun_store.insert_full((arg, body, closed_env));
        let ptr = Ptr::index(ExprTag::Fun, p);
        if inserted {
            self.dehydrated.push(ptr);
        }
        ptr
    }

    pub fn intern_thunk(&mut self, thunk: Thunk<F>) -> Ptr<F> {
        let (p, inserted) = self.thunk_store.insert_full(thunk);
        let ptr = Ptr::index(ExprTag::Thunk, p);
        if inserted {
            self.dehydrated.push(ptr);
        }
        ptr
    }

    pub fn mark_dehydrated_cont(&mut self, p: ContPtr<F>) -> ContPtr<F> {
        self.dehydrated_cont.push(p);
        p
    }

    pub fn get_cont_outermost(&self) -> ContPtr<F> {
        Continuation::Outermost.get_simple_cont()
    }
    pub fn get_cont_error(&self) -> ContPtr<F> {
        Continuation::Error.get_simple_cont()
    }

    pub fn get_cont_terminal(&self) -> ContPtr<F> {
        Continuation::Terminal.get_simple_cont()
    }

    pub fn get_cont_dummy(&self) -> ContPtr<F> {
        Continuation::Dummy.get_simple_cont()
    }

    pub fn get_hash_components_cont(&self, ptr: &ContPtr<F>) -> Option<[F; 8]> {
        Some(self.to_z_cont(ptr)?.hash_components())
    }

    pub fn get_hash_components_thunk(&self, thunk: &Thunk<F>) -> Option<[F; 4]> {
        let value_hash = self.hash_expr(&thunk.value)?;
        let continuation_hash = self.hash_cont(&thunk.continuation)?;

        Some([
            value_hash.0.to_field(),
            value_hash.1,
            continuation_hash.0.to_field(),
            continuation_hash.1,
        ])
    }

    pub fn intern_cont_error(&mut self) -> ContPtr<F> {
        self.mark_dehydrated_cont(self.get_cont_error())
    }

    pub fn intern_cont_outermost(&mut self) -> ContPtr<F> {
        self.mark_dehydrated_cont(self.get_cont_outermost())
    }

    pub fn intern_cont_terminal(&mut self) -> ContPtr<F> {
        self.mark_dehydrated_cont(self.get_cont_terminal())
    }

    pub fn intern_cont_dummy(&mut self) -> ContPtr<F> {
        self.mark_dehydrated_cont(self.get_cont_dummy())
    }

    pub fn fetch_scalar(&self, scalar_ptr: &ZExprPtr<F>) -> Option<Ptr<F>> {
        self.z_expr_ptr_map.get(scalar_ptr).map(|p| *p)
    }

    pub fn fetch_scalar_cont(&self, scalar_ptr: &ZContPtr<F>) -> Option<ContPtr<F>> {
        self.z_cont_ptr_map.get(scalar_ptr).map(|p| *p)
    }

    pub fn fetch_maybe_sym(&self, ptr: &Ptr<F>) -> Option<Sym> {
        if matches!(ptr.tag, ExprTag::Sym) {
            self.fetch_sym(ptr)
        } else {
            None
        }
    }

    pub fn fetch_sym(&self, ptr: &Ptr<F>) -> Option<Sym> {
        debug_assert!(matches!(
            ptr.tag,
            ExprTag::Sym | ExprTag::Key | ExprTag::Nil
        ));

        if ptr.raw.is_opaque() {
            let is_keyword = ptr.tag == ExprTag::Key;

            return Some(Sym::new_opaque(is_keyword));
        }

        if ptr.tag == ExprTag::Nil {
            return Some(Sym::new(".LURK.NIL".into()));
        };
        self.sym_store
            .0
            .resolve(SymbolUsize::try_from_usize(ptr.raw.idx()?).unwrap())
            .map(|s| match ptr.tag {
                ExprTag::Sym => Sym::new_sym(s.into()),
                ExprTag::Key => Sym::new_key(s.into()),
                _ => unreachable!(),
            })
    }

    pub fn fetch_str(&self, ptr: &Ptr<F>) -> Option<&str> {
        debug_assert!(matches!(ptr.tag, ExprTag::Str));
        let symbol = SymbolUsize::try_from_usize(ptr.raw.idx()?)?;
        self.str_store.0.resolve(symbol)
    }

    pub fn fetch_char(&self, ptr: &Ptr<F>) -> Option<char> {
        debug_assert!(matches!(ptr.tag, ExprTag::Char));
        char::from_u32(ptr.raw.idx()? as u32)
    }

    pub fn fetch_fun(&self, ptr: &Ptr<F>) -> Option<&(Ptr<F>, Ptr<F>, Ptr<F>)> {
        debug_assert!(matches!(ptr.tag, ExprTag::Fun));
        if ptr.raw.is_opaque() {
            None
            // Some(&self.opaque_fun)
        } else {
            self.fun_store.get_index(ptr.raw.idx()?)
        }
    }

    pub fn fetch_cons(&self, ptr: &Ptr<F>) -> Option<&(Ptr<F>, Ptr<F>)> {
        debug_assert!(matches!(ptr.tag, ExprTag::Cons));
        if ptr.raw.is_opaque() {
            None
        } else {
            self.cons_store.get_index(ptr.raw.idx()?)
        }
    }

    pub fn fetch_comm(&self, ptr: &Ptr<F>) -> Option<&(FWrap<F>, Ptr<F>)> {
        debug_assert!(matches!(ptr.tag, ExprTag::Comm));
        if ptr.raw.is_opaque() {
            None
        } else {
            self.comm_store.get_index(ptr.raw.idx()?)
        }
    }

    pub fn fetch_num(&self, ptr: &Ptr<F>) -> Option<&Num<F>> {
        debug_assert!(matches!(ptr.tag, ExprTag::Num));
        self.num_store.get_index(ptr.raw.idx()?)
    }

    fn fetch_thunk(&self, ptr: &Ptr<F>) -> Option<&Thunk<F>> {
        debug_assert!(matches!(ptr.tag, ExprTag::Thunk));
        self.thunk_store.get_index(ptr.raw.idx()?)
    }

    pub fn fetch_uint(&self, ptr: &Ptr<F>) -> Option<UInt> {
        // If more UInt variants are added, the following assertion should be relaxed to check for any of them.
        debug_assert!(matches!(ptr.tag, ExprTag::U64));
        match ptr.tag {
            ExprTag::U64 => Some(UInt::U64(ptr.raw.idx()? as u64)),
            _ => unreachable!(),
        }
    }

    pub fn fetch(&self, ptr: &Ptr<F>) -> Option<Expression<'_, F>> {
        if ptr.is_opaque() {
            return Some(Expression::Opaque(*ptr));
        }
        match ptr.tag {
            ExprTag::Nil => Some(Expression::Nil),
            ExprTag::Cons => self.fetch_cons(ptr).map(|(a, b)| Expression::Cons(*a, *b)),
            ExprTag::Comm => self.fetch_comm(ptr).map(|(a, b)| Expression::Comm(a.0, *b)),
            ExprTag::Sym => self.fetch_sym(ptr).map(|sym| Expression::Sym(sym)),
            ExprTag::Key => self.fetch_sym(ptr).map(|sym| Expression::Sym(sym)),
            ExprTag::Num => self.fetch_num(ptr).map(|num| Expression::Num(*num)),
            ExprTag::Fun => self
                .fetch_fun(ptr)
                .map(|(a, b, c)| Expression::Fun(*a, *b, *c)),
            ExprTag::Thunk => self.fetch_thunk(ptr).map(|thunk| Expression::Thunk(*thunk)),
            ExprTag::Str => self.fetch_str(ptr).map(|str| Expression::Str(str)),
            ExprTag::Char => self.fetch_char(ptr).map(Expression::Char),
            ExprTag::U64 => self.fetch_uint(ptr).map(Expression::UInt),
        }
    }

    /// Returns a `Vec` of `Ptr`s representing the elements of a proper list, `ptr`.
    /// This is intended to be the inverse of `Store::list()`.
    /// IF `ptr` isn't a proper list, return None.
    pub fn fetch_list(&self, ptr: &Ptr<F>) -> Option<Vec<Ptr<F>>> {
        let mut list = Vec::new();
        let mut p = *ptr;

        loop {
            match self.fetch(&p) {
                Some(Expression::Cons(car, cdr)) => {
                    list.push(car);
                    p = cdr;
                }
                Some(Expression::Nil) => break,
                _ => return None,
            }
        }

        Some(list)
    }

    pub fn fetch_cont(&self, ptr: &ContPtr<F>) -> Option<Continuation<F>> {
        use ContTag::*;
        match ptr.tag {
            Outermost => Some(Continuation::Outermost),
            Call0 => self
                .call0_store
                .get_index(ptr.raw.idx()?)
                .map(|(saved_env, continuation)| Continuation::Call0 {
                    saved_env: *saved_env,
                    continuation: *continuation,
                }),
            Call => self
                .call_store
                .get_index(ptr.raw.idx()?)
                .map(|(a, b, c)| Continuation::Call {
                    unevaled_arg: *a,
                    saved_env: *b,
                    continuation: *c,
                }),
            Call2 => {
                self.call2_store
                    .get_index(ptr.raw.idx()?)
                    .map(|(a, b, c)| Continuation::Call2 {
                        function: *a,
                        saved_env: *b,
                        continuation: *c,
                    })
            }
            Tail => self
                .tail_store
                .get_index(ptr.raw.idx()?)
                .map(|(a, b)| Continuation::Tail {
                    saved_env: *a,
                    continuation: *b,
                }),
            Error => Some(Continuation::Error),
            Lookup => {
                self.lookup_store
                    .get_index(ptr.raw.idx()?)
                    .map(|(a, b)| Continuation::Lookup {
                        saved_env: *a,
                        continuation: *b,
                    })
            }
            Unop => self
                .unop_store
                .get_index(ptr.raw.idx()?)
                .map(|(a, b)| Continuation::Unop {
                    operator: *a,
                    continuation: *b,
                }),
            Binop => self
                .binop_store
                .get_index(ptr.raw.idx()?)
                .map(|(a, b, c, d)| Continuation::Binop {
                    operator: *a,
                    saved_env: *b,
                    unevaled_args: *c,
                    continuation: *d,
                }),
            Binop2 => self
                .binop2_store
                .get_index(ptr.raw.idx()?)
                .map(|(a, b, c)| Continuation::Binop2 {
                    operator: *a,
                    evaled_arg: *b,
                    continuation: *c,
                }),
            If => self
                .if_store
                .get_index(ptr.raw.idx()?)
                .map(|(a, b)| Continuation::If {
                    unevaled_args: *a,
                    continuation: *b,
                }),
            Let => self
                .let_store
                .get_index(ptr.raw.idx()?)
                .map(|(a, b, c, d)| Continuation::Let {
                    var: *a,
                    body: *b,
                    saved_env: *c,
                    continuation: *d,
                }),
            LetRec => self
                .letrec_store
                .get_index(ptr.raw.idx()?)
                .map(|(a, b, c, d)| Continuation::LetRec {
                    var: *a,
                    body: *b,
                    saved_env: *c,
                    continuation: *d,
                }),
            Dummy => Some(Continuation::Dummy),
            Terminal => Some(Continuation::Terminal),
            Emit => self
                .emit_store
                .get_index(ptr.raw.idx()?)
                .map(|continuation| Continuation::Emit {
                    continuation: *continuation,
                }),
        }
    }

    /// Folds over a vector of chars, from right to left, hashing and caching
    /// the hashes of string tails formed by such sequences. For example, when
    /// hashing ['a', 'b', 'c'], it will also store the hashes of ['b', 'c'],
    /// ['c'] and [].
    ///
    /// While computing this right folded hashes, `put_z_chars` tries to find
    /// previously computed hashes so it can stop in case of cache hits.
    pub fn put_z_chars(
        &self,
        chars: Vec<char>,
        z_store: Option<Rc<RefCell<ZStore<F>>>>,
    ) -> (ZExprPtr<F>, ZExpr<F>) {
        let mut ptr: ZExprPtr<F>;
        let mut expr: ZExpr<F>;
        let mut chars_rev = chars;
        chars_rev.reverse();
        let mut heads_acc: Vec<char> = vec![];
        loop {
            if chars_rev.is_empty() {
                expr = ZExpr::StrNil;
                ptr = expr.z_ptr(&self.poseidon_cache);
                break;
            }
            heads_acc.push(chars_rev.pop().unwrap());
            match self.vec_char_cache.get(&chars_rev) {
                Some(cache) => {
                    let (ptr_cache, expr_cache) = &*cache;
                    ptr = ptr_cache.clone();
                    expr = expr_cache.clone();
                    break;
                }
                None => continue,
            }
        }
        while let Some(c) = heads_acc.pop() {
            expr = ZExpr::StrCons(ZPtr(ExprTag::Char, F::from_char(c)), ptr.clone());
            ptr = expr.z_ptr(&self.poseidon_cache);
            if let Some(z_store) = z_store.clone() {
                z_store
                    .borrow_mut()
                    .expr_map
                    .insert(ptr.clone(), Some(expr.clone()));
            };
            chars_rev.push(c);
            self.vec_char_cache
                .insert(chars_rev.clone(), Box::new((ptr.clone(), expr.clone())));
        }
        (ptr, expr)
    }

    /// Similar to `put_z_chars`, but deals with strings instead of chars and
    /// computes symbol hashes instead of string hashes.
    pub fn put_z_strs(
        &self,
        strs: Vec<String>,
        z_store: Option<Rc<RefCell<ZStore<F>>>>,
    ) -> (ZExprPtr<F>, ZExpr<F>) {
        let mut ptr: ZExprPtr<F>;
        let mut expr: ZExpr<F>;
        let mut strs_rev = strs;
        strs_rev.reverse();
        let mut heads_acc: Vec<String> = vec![];
        loop {
            if strs_rev.is_empty() {
                expr = ZExpr::SymNil;
                ptr = expr.z_ptr(&self.poseidon_cache);
                break;
            }
            heads_acc.push(strs_rev.pop().unwrap());
            match self.vec_str_cache.get(&strs_rev) {
                Some(cache) => {
                    let (ptr_cache, expr_cache) = &*cache;
                    ptr = ptr_cache.clone();
                    expr = expr_cache.clone();
                    break;
                }
                None => continue,
            }
        }
        while let Some(s) = heads_acc.pop() {
            let (name_ptr, _) = self.put_z_chars(s.chars().collect(), z_store.clone());
            expr = ZExpr::SymCons(name_ptr, ptr.clone());
            ptr = expr.z_ptr(&self.poseidon_cache);
            if let Some(z_store) = z_store.clone() {
                z_store
                    .borrow_mut()
                    .expr_map
                    .insert(ptr.clone(), Some(expr.clone()));
            };
            strs_rev.push(s);
            self.vec_str_cache
                .insert(strs_rev.clone(), Box::new((ptr.clone(), expr.clone())));
        }
        (ptr, expr)
    }

    #[inline]
    pub fn put_z_str(
        &self,
        s: String,
        z_store: Option<Rc<RefCell<ZStore<F>>>>,
    ) -> (ZExprPtr<F>, ZExpr<F>) {
<<<<<<< HEAD
        match self.str_cache.get(&s) {
            Some(pair) => (&*pair).clone(),
            None => {
                let (ptr, expr) = self.put_z_chars(s.chars().collect_vec(), z_store);
                self.str_cache.insert(s, Box::new((ptr.clone(), expr.clone())));
                (ptr, expr)
            }
        }
=======
        self.put_z_chars(s.chars().collect_vec(), z_store)
>>>>>>> c27dffcf
    }

    #[inline]
    pub fn put_z_sym(
        &self,
        s: Sym,
        z_store: Option<Rc<RefCell<ZStore<F>>>>,
    ) -> (ZExprPtr<F>, ZExpr<F>) {
<<<<<<< HEAD
        match self.sym_cache.get(&s) {
            Some(pair) => (&*pair).clone(),
            None => {
                let path: Vec<String> = s.path().to_vec();
                let (ptr, expr) = self.put_z_strs(path, z_store);
                self.sym_cache.insert(s, Box::new((ptr.clone(), expr.clone())));
                (ptr, expr)
            }
        }
=======
        self.put_z_strs(s.path().to_vec(), z_store)
>>>>>>> c27dffcf
    }

    pub fn get_z_cont(
        &self,
        ptr: &ContPtr<F>,
        z_store: Option<Rc<RefCell<ZStore<F>>>>,
    ) -> Result<(ZContPtr<F>, Option<ZCont<F>>), Error> {
        if let Some(idx) = ptr.raw.opaque_idx() {
            let z_ptr = self
                .opaque_cont_ptrs
                .get_index(idx)
                .ok_or(Error(format!("get_z_expr unknown opaque")))?;
            match self.z_cont_ptr_map.get(z_ptr) {
                // TODO: cycle-detection needed either here or on opaque ptr creation
                Some(p) => self.get_z_cont(&p, z_store.clone()),
                None => Ok((*z_ptr, None)),
            }
        } else {
            let (z_ptr, z_cont) = match self.fetch_cont(ptr) {
                Some(Continuation::Outermost) => (
                    ZCont::Outermost.z_ptr(&self.poseidon_cache),
                    Some(ZCont::<F>::Outermost),
                ),
                _ => todo!(),
            };

            if let Some(z_store) = z_store {
                z_store
                    .borrow_mut()
                    .insert_cont(&self.poseidon_cache, z_ptr, z_cont.clone());
            };
            Ok((z_ptr, z_cont))
        }
    }

    pub fn to_z_expr(&self, ptr: &Ptr<F>) -> Option<ZExpr<F>> {
        self.get_z_expr(ptr, None).ok()?.1
    }

    pub fn hash_expr(&self, ptr: &Ptr<F>) -> Option<ZExprPtr<F>> {
        self.get_z_expr(ptr, None).ok().map(|x| x.0)
    }

    pub fn to_z_cont(&self, ptr: &ContPtr<F>) -> Option<ZCont<F>> {
        self.get_z_cont(ptr, None).ok()?.1
    }

    pub fn hash_cont(&self, ptr: &ContPtr<F>) -> Option<ZContPtr<F>> {
        self.get_z_cont(ptr, None).ok().map(|x| x.0)
    }

    pub fn hash_string(&mut self, s: &str) -> ZExprPtr<F> {
        self.put_z_str(s.to_string(), None).0
    }

    pub fn hash_symbol(&mut self, s: Sym) -> ZExprPtr<F> {
        self.put_z_sym(s, None).0
    }

    pub fn get_z_expr(
        &self,
        ptr: &Ptr<F>,
        z_store: Option<Rc<RefCell<ZStore<F>>>>,
    ) -> Result<(ZExprPtr<F>, Option<ZExpr<F>>), Error> {
        if let Some(idx) = ptr.raw.opaque_idx() {
            let z_ptr = self
                .opaque_ptrs
                .get_index(idx)
                .ok_or(Error(format!("get_z_expr unknown opaque")))?;
            match self.z_expr_ptr_map.get(z_ptr) {
                None => Ok((*z_ptr, None)),
                // TODO: cycle-detection needed either here or on opaque ptr creation
                Some(p) => self.get_z_expr(&p, z_store.clone()),
            }
        } else {
            let (z_ptr, z_expr) = match self.fetch(ptr) {
                Some(Expression::Nil) => (ZExpr::Nil.z_ptr(&self.poseidon_cache), Some(ZExpr::Nil)),
                Some(Expression::Cons(car, cdr)) => {
                    let (z_car, _) = self.get_z_expr(&car, z_store.clone())?;
                    let (z_cdr, _) = self.get_z_expr(&cdr, z_store.clone())?;
                    let z_expr = ZExpr::Cons(z_car, z_cdr);
                    (z_expr.z_ptr(&self.poseidon_cache), Some(z_expr))
                }
                Some(Expression::Comm(secret, payload)) => {
                    let (z_payload, _) = self.get_z_expr(&payload, z_store.clone())?;
                    let z_expr = ZExpr::Comm(secret, z_payload);
                    (z_expr.z_ptr(&self.poseidon_cache), Some(z_expr))
                }
                Some(Expression::Fun(args, env, body)) => {
                    let (z_args, _) = self.get_z_expr(&args, z_store.clone())?;
                    let (z_env, _) = self.get_z_expr(&env, z_store.clone())?;
                    let (z_body, _) = self.get_z_expr(&body, z_store.clone())?;
                    let z_expr = ZExpr::Fun {
                        arg: z_args,
                        body: z_body,
                        closed_env: z_env,
                    };
                    (z_expr.z_ptr(&self.poseidon_cache), Some(z_expr))
                }
                Some(Expression::Num(n)) => {
                    let f = match n {
                        Num::Scalar(f) => f,
                        Num::U64(u) => F::from_u64(u),
                    };
                    let z_expr = ZExpr::Num(f);
                    (z_expr.z_ptr(&self.poseidon_cache), Some(z_expr))
                }
                Some(Expression::Thunk(Thunk {
                    value,
                    continuation,
                })) => {
                    let (z_value, _) = self.get_z_expr(&value, z_store.clone())?;
                    let (z_cont, _) = self.get_z_cont(&continuation, z_store.clone())?;
                    let z_expr = ZExpr::Thunk(z_value, z_cont);
                    (z_expr.z_ptr(&self.poseidon_cache), Some(z_expr))
                }
                None => {
                    let (z_ptr, _) = self.get_z_expr(&ptr, z_store.clone())?;
                    (z_ptr, None)
                }
                Some(Expression::Opaque(ptr)) => {
                    let (z_ptr, _) = self.get_z_expr(&ptr, z_store.clone())?;
                    (z_ptr, None)
                }
                Some(Expression::Char(c)) => {
                    let z_expr = ZExpr::Char(c);
                    (z_expr.z_ptr(&self.poseidon_cache), Some(z_expr))
                }
                Some(Expression::UInt(u)) => {
                    let z_expr = ZExpr::Uint(u);
                    (z_expr.z_ptr(&self.poseidon_cache), Some(z_expr))
                }
                Some(Expression::Str(s)) => {
                    let (ptr, expr) = self.put_z_str(s.to_string(), z_store.clone());
                    (ptr, Some(expr))
                }
                Some(Expression::Sym(s)) => {
                    let (ptr, expr) = self.put_z_sym(s, z_store.clone());
                    (ptr, Some(expr))
                }
            };
            // TODO
            if let Some(z_store) = z_store {
                z_store
                    .borrow_mut()
                    .insert_expr(&self.poseidon_cache, z_ptr, z_expr.clone());
            };
            Ok((z_ptr, z_expr))
        }
    }

    pub fn from_z_store(z_store: &ZStore<F>) -> Option<Self> {
        todo!()
    }
    pub fn z_store_with_expr(&self, expr: &Ptr<F>) -> (ZStore<F>, ZExprPtr<F>) {
        todo!()
    }

    pub fn intern_z_expr(
        &mut self,
        ptr: ZExprPtr<F>,
        scalar_store: &ZStore<F>,
    ) -> Option<ContPtr<F>> {
        todo!()
    }

    pub fn intern_z_cont(
        &mut self,
        ptr: ZContPtr<F>,
        scalar_store: &ZStore<F>,
    ) -> Option<ContPtr<F>> {
        todo!()
    }

    /// Mutable version of car_cdr to handle Str. `(cdr str)` may return a new str (the tail), which must be allocated.
    pub fn car_cdr_mut(&mut self, ptr: &Ptr<F>) -> Result<(Ptr<F>, Ptr<F>), Error> {
        match ptr.tag {
            ExprTag::Nil => Ok((self.get_nil(), self.get_nil())),
            ExprTag::Cons => match self.fetch(ptr) {
                Some(Expression::Cons(car, cdr)) => Ok((car, cdr)),
                Some(Expression::Opaque(_)) => Err(Error("cannot destructure opaque Cons".into())),
                _ => unreachable!(),
            },
            ExprTag::Str => {
                if let Some(Expression::Str(s)) = self.fetch(ptr) {
                    let mut str = s.chars();
                    if let Some(c) = str.next() {
                        let cdr_str: String = str.collect();
                        let str = self.intern_str(&cdr_str);
                        Ok((self.get_char(c), str))
                    } else {
                        Ok((self.nil(), self.intern_str("")))
                    }
                } else {
                    panic!();
                }
            }
            _ => Err(Error("Invalid tag".into())),
        }
    }

    pub fn car_cdr(&self, ptr: &Ptr<F>) -> Result<(Ptr<F>, Ptr<F>), Error> {
        match ptr.tag {
            ExprTag::Nil => Ok((self.get_nil(), self.get_nil())),
            ExprTag::Cons => match self.fetch(ptr) {
                Some(Expression::Cons(car, cdr)) => Ok((car, cdr)),
                Some(Expression::Opaque(_)) => panic!("cannot destructure opaque Cons"),
                _ => unreachable!(),
            },
            ExprTag::Str => {
                if let Some(Expression::Str(s)) = self.fetch(ptr) {
                    Ok({
                        let mut chars = s.chars();
                        if let Some(c) = chars.next() {
                            let cdr_str: String = chars.collect();
                            let str = self.get_str(cdr_str).expect("cdr str missing");
                            (self.get_char(c), str)
                        } else {
                            (self.get_nil(), self.get_str("").unwrap())
                        }
                    })
                } else {
                    panic!();
                }
            }
            _ => Err(Error("Can only extract car_cdr from Cons".into())),
        }
    }

    pub fn get_opaque_ptr(&self, ptr: Ptr<F>) -> Option<ZExprPtr<F>> {
        let s = self.opaque_ptrs.get_index(ptr.raw.opaque_idx()?)?;
        Some(*s)
    }

    // An opaque Ptr is one for which we have the hash, but not the preimages.
    // So we cannot open or traverse the enclosed data, but we can manipulate
    // it atomically and include it in containing structures, etc.
    pub fn new_opaque_ptr(&mut self) -> Ptr<F> {
        // TODO: May need new tag for this.
        // Meanwhile, it is illegal to try to dereference/follow an opaque PTR.
        // So any tag and RawPtr are okay.
        let z_ptr = ZExpr::Nil.z_ptr(&self.poseidon_cache);
        let (i, _) = self.opaque_ptrs.insert_full(z_ptr);
        Ptr::opaque(ExprTag::Nil, i)
    }

    pub fn ptr_eq(&self, a: &Ptr<F>, b: &Ptr<F>) -> Result<bool, Error> {
        // In order to compare Ptrs, we *must* resolve the hashes. Otherwise, we risk failing to recognize equality of
        // compound data with opaque data in either element's transitive closure.
        match (self.hash_expr(a), self.hash_expr(b)) {
            (Some(a_hash), Some(b_hash)) => Ok(a.tag == b.tag && a_hash == b_hash),
            _ => Err(Error(
                "one or more values missing when comparing Ptrs for equality".into(),
            )),
        }
    }

    pub fn cons_eq(&self, a: &Ptr<F>, b: &Ptr<F>) -> bool {
        assert_eq!(ExprTag::Cons, a.tag);
        assert_eq!(ExprTag::Cons, b.tag);

        let a_opaque = a.is_opaque();
        let b_opaque = b.is_opaque();

        if !a_opaque && !b_opaque {
            return a == b;
        }
        self.hash_expr(a) == self.hash_expr(b)
    }

    /// Fill the cache for Scalars. Only Ptrs which have been interned since last hydration will be hashed, so it is
    /// safe to call this incrementally. However, for best proving performance, we should call exactly once so all
    /// hashing can be batched, e.g. on the GPU.
    pub fn hydrate_scalar_cache(&mut self) {
        self.ensure_constants();

        self.dehydrated.par_iter().for_each(|ptr| {
            self.hash_expr(ptr).expect("failed to hash_expr");
        });

        self.dehydrated.truncate(0);

        self.dehydrated_cont.par_iter().for_each(|ptr| {
            self.hash_cont(ptr).expect("failed to hash_cont");
        });

        self.dehydrated_cont.truncate(0);

        self.dehydrated_cont.clear();
    }

    fn ensure_constants(&mut self) {
        // This will clobber whatever was there before.
        let _ = self.constants.set(NamedConstants::new(self));
    }

    pub fn get_constants(&self) -> &NamedConstants<F> {
        self.constants.get_or_init(|| NamedConstants::new(self))
    }

    pub fn intern_sym_and_ancestors(&mut self, sym: &Sym) -> Option<Ptr<F>> {
        if let Some(s) = sym.parent() {
            if !s.is_root() {
                self.intern_sym_and_ancestors(&s);
            }
        };
        Some(self.intern_sym(sym))
    }

    /// The only places that `ZPtr`s for `Ptr`s should be created, to
    /// ensure that they are cached properly
    fn create_z_ptr(&self, ptr: Ptr<F>, hash: F) -> ZExprPtr<F> {
        let z_ptr = ZPtr(ptr.tag, hash);
        self.z_expr_ptr_map.insert(z_ptr, Box::new(ptr));
        z_ptr
    }

    pub fn intern_z_expr_ptr(&mut self, z_ptr: ZExprPtr<F>, z_store: &ZStore<F>) -> Option<Ptr<F>> {
        if let Some(ptr) = self.fetch_scalar(&z_ptr) {
            Some(ptr)
        } else {
            use ZExpr::*;
            match (z_ptr.tag(), z_store.get_expr(&z_ptr)) {
                (ExprTag::Nil, Some(Nil)) => {
                    let ptr = self.intern_nil();
                    self.create_z_ptr(ptr, *z_ptr.value());
                    Some(ptr)
                }
                (ExprTag::Cons, Some(Cons(car, cdr))) => {
                    let car = self.intern_z_expr_ptr(car, z_store)?;
                    let cdr = self.intern_z_expr_ptr(cdr, z_store)?;
                    let ptr = self.intern_cons(car, cdr);
                    self.create_z_ptr(ptr, *z_ptr.value());
                    Some(ptr)
                }
                (ExprTag::Comm, Some(Comm(secret, payload))) => {
                    let payload = self.intern_z_expr_ptr(payload, z_store)?;
                    let ptr = self.intern_comm(secret, payload);
                    self.create_z_ptr(ptr, *z_ptr.value());
                    Some(ptr)
                }
                (ExprTag::Str, Some(StrNil)) => {
                    let ptr = self.intern_strnil();
                    self.create_z_ptr(ptr, *z_ptr.value());
                    Some(ptr)
                }
                (ExprTag::Str, Some(StrCons(strcar, strcdr))) => {
                    let strcar = self.intern_z_expr_ptr(strcar, z_store)?;
                    let strcdr = self.intern_z_expr_ptr(strcdr, z_store)?;
                    let ptr = self.intern_strcons(strcar, strcdr);
                    self.create_z_ptr(ptr, *z_ptr.value());
                    Some(ptr)
                }
                (ExprTag::Str, Some(SymNil)) => {
                    let ptr = self.intern_symnil(false);
                    self.create_z_ptr(ptr, *z_ptr.value());
                    Some(ptr)
                }
                (ExprTag::Sym, Some(SymCons(symcar, symcdr))) => {
                    let symcar = self.intern_z_expr_ptr(symcar, z_store)?;
                    let symcdr = self.intern_z_expr_ptr(symcdr, z_store)?;
                    let ptr = self.intern_symcons(symcar, symcdr, false);
                    self.create_z_ptr(ptr, *z_ptr.value());
                    Some(ptr)
                }
                (ExprTag::Key, Some(SymNil)) => {
                    let ptr = self.intern_symnil(true);
                    self.create_z_ptr(ptr, *z_ptr.value());
                    Some(ptr)
                }
                (ExprTag::Key, Some(SymCons(keycar, keycdr))) => {
                    let keycar = self.intern_z_expr_ptr(keycar, z_store)?;
                    let keycdr = self.intern_z_expr_ptr(keycdr, z_store)?;
                    let ptr = self.intern_symcons(keycar, keycdr, true);
                    self.create_z_ptr(ptr, *z_ptr.value());
                    Some(ptr)
                }
                (ExprTag::Num, Some(Num(x))) => {
                    let ptr = self.intern_num(crate::Num::Scalar(x));
                    self.create_z_ptr(ptr, *z_ptr.value());
                    Some(ptr)
                }
                (ExprTag::Char, Some(Char(x))) => Some(x.into()),
                (ExprTag::Thunk, Some(Thunk(value, continuation))) => {
                    let value = self.intern_z_expr_ptr(value, z_store)?;
                    let continuation = self.intern_z_cont_ptr(continuation, z_store)?;
                    let ptr = self.intern_thunk(expr::Thunk {
                        value,
                        continuation,
                    });
                    self.create_z_ptr(ptr, *z_ptr.value());
                    Some(ptr)
                }
                (
                    ExprTag::Fun,
                    Some(Fun {
                        arg,
                        body,
                        closed_env,
                    }),
                ) => {
                    let arg = self.intern_z_expr_ptr(arg, z_store)?;
                    let body = self.intern_z_expr_ptr(body, z_store)?;
                    let env = self.intern_z_expr_ptr(closed_env, z_store)?;
                    let ptr = self.intern_fun(arg, body, env);
                    self.create_z_ptr(ptr, *z_ptr.value());
                    Some(ptr)
                }
                (tag, None) => {
                    let ptr = self.intern_maybe_opaque(tag, z_ptr.1);
                    self.create_z_ptr(ptr, *z_ptr.value());
                    Some(ptr)
                }
                _ => None,
            }
        }
    }

    pub fn intern_z_cont_ptr(
        &mut self,
        z_ptr: ZContPtr<F>,
        z_store: &ZStore<F>,
    ) -> Option<ContPtr<F>> {
        use ZCont::*;
        let tag: ContTag = z_ptr.tag();

        if let Some(cont) = z_store.get_cont(&z_ptr) {
            let continuation = match cont {
                Outermost => Continuation::Outermost,
                Dummy => Continuation::Dummy,
                Terminal => Continuation::Terminal,
                Call {
                    unevaled_arg,
                    saved_env,
                    continuation,
                } => Continuation::Call {
                    unevaled_arg: self.intern_z_expr_ptr(unevaled_arg, z_store)?,
                    saved_env: self.intern_z_expr_ptr(saved_env, z_store)?,
                    continuation: self.intern_z_cont_ptr(continuation, z_store)?,
                },

                Call2 {
                    function,
                    saved_env,
                    continuation,
                } => Continuation::Call2 {
                    function: self.intern_z_expr_ptr(function, z_store)?,
                    saved_env: self.intern_z_expr_ptr(saved_env, z_store)?,
                    continuation: self.intern_z_cont_ptr(continuation, z_store)?,
                },
                Tail {
                    saved_env,
                    continuation,
                } => Continuation::Tail {
                    saved_env: self.intern_z_expr_ptr(saved_env, z_store)?,
                    continuation: self.intern_z_cont_ptr(continuation, z_store)?,
                },
                Error => Continuation::Error,
                Lookup {
                    saved_env,
                    continuation,
                } => Continuation::Lookup {
                    saved_env: self.intern_z_expr_ptr(saved_env, z_store)?,
                    continuation: self.intern_z_cont_ptr(continuation, z_store)?,
                },
                Unop {
                    operator,
                    continuation,
                } => Continuation::Unop {
                    operator: operator,
                    continuation: self.intern_z_cont_ptr(continuation, z_store)?,
                },
                Binop {
                    operator,
                    saved_env,
                    unevaled_args,
                    continuation,
                } => Continuation::Binop {
                    operator: operator,
                    saved_env: self.intern_z_expr_ptr(saved_env, z_store)?,
                    unevaled_args: self.intern_z_expr_ptr(unevaled_args, z_store)?,
                    continuation: self.intern_z_cont_ptr(continuation, z_store)?,
                },
                Binop2 {
                    operator,
                    evaled_arg,
                    continuation,
                } => Continuation::Binop2 {
                    operator: operator,
                    evaled_arg: self.intern_z_expr_ptr(evaled_arg, z_store)?,
                    continuation: self.intern_z_cont_ptr(continuation, z_store)?,
                },
                If {
                    unevaled_args,
                    continuation,
                } => Continuation::If {
                    unevaled_args: self.intern_z_expr_ptr(unevaled_args, z_store)?,
                    continuation: self.intern_z_cont_ptr(continuation, z_store)?,
                },
                Let {
                    var,
                    body,
                    saved_env,
                    continuation,
                } => Continuation::Let {
                    var: self.intern_z_expr_ptr(var, z_store)?,
                    body: self.intern_z_expr_ptr(body, z_store)?,
                    saved_env: self.intern_z_expr_ptr(saved_env, z_store)?,
                    continuation: self.intern_z_cont_ptr(continuation, z_store)?,
                },
                LetRec {
                    var,
                    body,
                    saved_env,
                    continuation,
                } => Continuation::LetRec {
                    var: self.intern_z_expr_ptr(var, z_store)?,
                    body: self.intern_z_expr_ptr(body, z_store)?,
                    saved_env: self.intern_z_expr_ptr(saved_env, z_store)?,
                    continuation: self.intern_z_cont_ptr(continuation, z_store)?,
                },
                Emit { continuation } => Continuation::Emit {
                    continuation: self.intern_z_cont_ptr(continuation, z_store)?,
                },
            };

            if continuation.cont_tag() == tag {
                Some(continuation.intern_aux(self))
            } else {
                None
            }
        } else {
            None
        }
    }
}

impl<F: LurkField> Expression<'_, F> {
    pub fn is_keyword_sym(&self) -> bool {
        match self {
            Expression::Sym(s) => s.is_keyword(),
            _ => false,
        }
    }

    pub const fn as_str(&self) -> Option<&str> {
        match self {
            Expression::Str(s) => Some(s),
            _ => None,
        }
    }

    pub fn as_sym_str(&self) -> Option<String> {
        match self {
            Expression::Sym(s) => Some(s.full_name()),
            _ => None,
        }
    }

    pub const fn as_sym(&self) -> Option<&Sym> {
        match self {
            Expression::Sym(s) => Some(s),
            _ => None,
        }
    }

    pub fn as_simple_keyword_string(&self) -> Option<String> {
        match self {
            Expression::Sym(s) => s.simple_keyword_name(),
            _ => None,
        }
    }

    pub const fn is_null(&self) -> bool {
        matches!(self, Self::Nil)
    }

    pub const fn is_cons(&self) -> bool {
        matches!(self, Self::Cons(_, _))
    }

    pub const fn is_list(&self) -> bool {
        self.is_null() || self.is_cons()
    }

    pub const fn is_sym(&self) -> bool {
        matches!(self, Self::Sym(_))
    }
    pub const fn is_fun(&self) -> bool {
        matches!(self, Self::Fun(_, _, _))
    }

    pub const fn is_num(&self) -> bool {
        matches!(self, Self::Num(_))
    }
    pub const fn is_str(&self) -> bool {
        matches!(self, Self::Str(_))
    }

    pub const fn is_thunk(&self) -> bool {
        matches!(self, Self::Thunk(_))
    }

    pub const fn is_opaque(&self) -> bool {
        matches!(self, Self::Opaque(_))
    }
}

#[derive(Copy, Clone, Debug)]
pub struct ConstantPtrs<F: LurkField>(Option<ZExprPtr<F>>, Ptr<F>);

impl<F: LurkField> ConstantPtrs<F> {
    pub fn value(&self) -> F {
        *self.scalar_ptr().value()
    }
    pub fn scalar_ptr(&self) -> ZExprPtr<F> {
        self.0
            .expect("ZExprPtr missing; hydrate_scalar_cache should have been called.")
    }
    pub const fn ptr(&self) -> Ptr<F> {
        self.1
    }
}

#[derive(Clone, Copy, Debug)]
pub struct NamedConstants<F: LurkField> {
    pub t: ConstantPtrs<F>,
    pub nil: ConstantPtrs<F>,
    pub lambda: ConstantPtrs<F>,
    pub quote: ConstantPtrs<F>,
    pub let_: ConstantPtrs<F>,
    pub letrec: ConstantPtrs<F>,
    pub cons: ConstantPtrs<F>,
    pub strcons: ConstantPtrs<F>,
    pub begin: ConstantPtrs<F>,
    pub car: ConstantPtrs<F>,
    pub cdr: ConstantPtrs<F>,
    pub atom: ConstantPtrs<F>,
    pub emit: ConstantPtrs<F>,
    pub sum: ConstantPtrs<F>,
    pub diff: ConstantPtrs<F>,
    pub product: ConstantPtrs<F>,
    pub quotient: ConstantPtrs<F>,
    pub modulo: ConstantPtrs<F>,
    pub num_equal: ConstantPtrs<F>,
    pub equal: ConstantPtrs<F>,
    pub less: ConstantPtrs<F>,
    pub less_equal: ConstantPtrs<F>,
    pub greater: ConstantPtrs<F>,
    pub greater_equal: ConstantPtrs<F>,
    pub current_env: ConstantPtrs<F>,
    pub if_: ConstantPtrs<F>,
    pub hide: ConstantPtrs<F>,
    pub commit: ConstantPtrs<F>,
    pub num: ConstantPtrs<F>,
    pub u64: ConstantPtrs<F>,
    pub comm: ConstantPtrs<F>,
    pub char: ConstantPtrs<F>,
    pub eval: ConstantPtrs<F>,
    pub open: ConstantPtrs<F>,
    pub secret: ConstantPtrs<F>,
    pub dummy: ConstantPtrs<F>,
}

impl<F: LurkField> NamedConstants<F> {
    pub fn new(store: &Store<F>) -> Self {
        let hash_sym = |name: &str| {
            let ptr = store.get_lurk_sym(name, true).unwrap();
            let maybe_z_ptr = store.hash_expr(&ptr);
            ConstantPtrs(maybe_z_ptr, ptr)
        };

        let t = hash_sym("t");
        let nil = ConstantPtrs(
            Some(ZExpr::Nil.z_ptr(&store.poseidon_cache)),
            store.get_nil(),
        );
        let lambda = hash_sym("lambda");
        let quote = hash_sym("quote");
        let let_ = hash_sym("let");
        let letrec = hash_sym("letrec");
        let cons = hash_sym("cons");
        let strcons = hash_sym("strcons");
        let begin = hash_sym("begin");
        let car = hash_sym("car");
        let cdr = hash_sym("cdr");
        let atom = hash_sym("atom");
        let emit = hash_sym("emit");
        let sum = hash_sym("+");
        let diff = hash_sym("-");
        let product = hash_sym("*");
        let quotient = hash_sym("/");
        let modulo = hash_sym("%");
        let num_equal = hash_sym("=");
        let equal = hash_sym("eq");
        let less = hash_sym("<");
        let less_equal = hash_sym("<=");
        let greater = hash_sym(">");
        let greater_equal = hash_sym(">=");
        let current_env = hash_sym("current-env");
        let if_ = hash_sym("if");
        let hide = hash_sym("hide");
        let commit = hash_sym("commit");
        let num = hash_sym("num");
        let u64 = hash_sym("u64");
        let comm = hash_sym("comm");
        let char = hash_sym("char");
        let eval = hash_sym("eval");
        let open = hash_sym("open");
        let secret = hash_sym("secret");
        let dummy = hash_sym("_");

        Self {
            t,
            nil,
            lambda,
            quote,
            let_,
            letrec,
            cons,
            strcons,
            begin,
            car,
            cdr,
            atom,
            emit,
            sum,
            diff,
            product,
            quotient,
            modulo,
            num_equal,
            equal,
            less,
            less_equal,
            greater,
            greater_equal,
            current_env,
            if_,
            hide,
            commit,
            num,
            u64,
            comm,
            char,
            eval,
            open,
            secret,
            dummy,
        }
    }
}

impl<F: LurkField> ZStore<F> {
    pub fn to_store(&mut self) -> Store<F> {
        let mut store = Store::new();

        for ptr in self.expr_map.keys() {
            store.intern_z_expr_ptr(*ptr, self);
        }
        for ptr in self.cont_map.keys() {
            store.intern_z_cont_ptr(*ptr, self);
        }
        store
    }
}

#[cfg(test)]
pub mod test {

    use crate::eval::{
        empty_sym_env,
        lang::{Coproc, Lang},
        Evaluator,
    };
    use crate::num;
    use crate::writer::Write;

    #[cfg(not(target_arch = "wasm32"))]
    use proptest::prelude::*;

    use blstrs::Scalar as Fr;

    use super::*;

    use libipld::serde::from_ipld;
    use libipld::serde::to_ipld;
    use libipld::Ipld;

    proptest! {
      #[test]
      fn test_scalar_ptr_ipld(x in any::<ZExprPtr<Fr>>())  {
        let to_ipld = to_ipld(x).unwrap();
        let from_ipld = from_ipld(to_ipld).unwrap();
        assert_eq!(x, from_ipld);
      }

      #[test]
      fn prop_scalar_cont_ptr_ipld(x in any::<ZContPtr<Fr>>()) {
          let to_ipld = to_ipld(x).unwrap();
              let from_ipld = from_ipld(to_ipld).unwrap();
              assert_eq!(x, from_ipld);

      }
      #[test]
      fn prop_op1_ipld(x in any::<Op1>())  {
          let to_ipld = to_ipld(x).unwrap();
          let from_ipld = from_ipld(to_ipld).unwrap();
          assert_eq!(x, from_ipld);
      }
    }

    #[test]
    fn unit_op1_ipld() {
        assert_eq!(
            to_ipld(Op1::Car).unwrap(),
            Ipld::Integer(0b0010_0000_0000_0000_i128)
        );
    }

    proptest! {
      #[test]
      fn prop_op2_ipld(x in any::<Op1>())  {
          let to_ipld = to_ipld(x).unwrap();
          let from_ipld = from_ipld(to_ipld).unwrap();
          assert_eq!(x, from_ipld);
      }
    }

    #[test]
    fn unit_op2_ipld() {
        assert_eq!(
            to_ipld(Op2::Sum).unwrap(),
            Ipld::Integer(0b0011_0000_0000_0000_i128)
        );
    }

    #[test]
    fn test_print_num() {
        let mut store = Store::<Fr>::default();
        let num = store.num(5);
        let res = num.fmt_to_string(&store);
        assert_eq!(&res, &"5");
    }

    #[test]
    fn tag_vals() {
        assert_eq!(0, ExprTag::Nil as u64);
        assert_eq!(1, ExprTag::Cons as u64);
        assert_eq!(2, ExprTag::Sym as u64);
        assert_eq!(3, ExprTag::Fun as u64);
        assert_eq!(4, ExprTag::Num as u64);
        assert_eq!(5, ExprTag::Thunk as u64);
        assert_eq!(6, ExprTag::Str as u64);
        assert_eq!(7, ExprTag::Char as u64);
        assert_eq!(8, ExprTag::Comm as u64);
        assert_eq!(9, ExprTag::U64 as u64);
        assert_eq!(10, ExprTag::Key as u64);
    }

    #[test]
    fn cont_tag_vals() {
        use super::ContTag::*;

        assert_eq!(0b0001_0000_0000_0000, Outermost as u16);
        assert_eq!(0b0001_0000_0000_0001, Call0 as u16);
        assert_eq!(0b0001_0000_0000_0010, Call as u16);
        assert_eq!(0b0001_0000_0000_0011, Call2 as u16);
        assert_eq!(0b0001_0000_0000_0100, Tail as u16);
        assert_eq!(0b0001_0000_0000_0101, Error as u16);
        assert_eq!(0b0001_0000_0000_0110, Lookup as u16);
        assert_eq!(0b0001_0000_0000_0111, Unop as u16);
        assert_eq!(0b0001_0000_0000_1000, Binop as u16);
        assert_eq!(0b0001_0000_0000_1001, Binop2 as u16);
        assert_eq!(0b0001_0000_0000_1010, If as u16);
        assert_eq!(0b0001_0000_0000_1011, Let as u16);
        assert_eq!(0b0001_0000_0000_1100, LetRec as u16);
        assert_eq!(0b0001_0000_0000_1101, Dummy as u16);
        assert_eq!(0b0001_0000_0000_1110, Terminal as u16);
        assert_eq!(0b0001_0000_0000_1111, Emit as u16);
    }

    #[test]
    fn store() {
        let mut store = Store::<Fr>::default();

        let num_ptr = store.num(123);
        let num = store.fetch(&num_ptr).unwrap();
        let num_again = store.fetch(&num_ptr).unwrap();

        assert_eq!(num, num_again);
    }

    #[test]
    fn equality() {
        let mut store = Store::<Fr>::default();

        let (a, b) = (store.num(123), store.sym("pumpkin"));
        let cons1 = store.intern_cons(a, b);
        let (a, b) = (store.num(123), store.sym("pumpkin"));
        let cons2 = store.intern_cons(a, b);

        assert_eq!(cons1, cons2);
        assert_eq!(store.car(&cons1).unwrap(), store.car(&cons2).unwrap());
        assert_eq!(store.cdr(&cons1).unwrap(), store.cdr(&cons2).unwrap());

        let (a, d) = store.car_cdr(&cons1).unwrap();
        assert_eq!(store.car(&cons1).unwrap(), a);
        assert_eq!(store.cdr(&cons1).unwrap(), d);
    }

    #[test]
    fn opaque_fun() {
        let mut store = Store::<Fr>::default();

        let arg = store.sym("A");
        let body_form = store.num(123);
        let body2_form = store.num(987);
        let body = store.list(&[body_form]);
        let body2 = store.list(&[body2_form]);
        let empty_env = empty_sym_env(&store);
        let fun = store.intern_fun(arg, body, empty_env);
        let fun2 = store.intern_fun(arg, body2, empty_env);
        let fun_hash = store.hash_expr(&fun).unwrap();
        let fun_hash2 = store.hash_expr(&fun2).unwrap();
        let opaque_fun = store.intern_opaque_fun(*fun_hash.value());
        let opaque_fun2 = store.intern_opaque_fun(*fun_hash2.value());

        let eq = store.sym("eq");
        let t = store.sym("t");
        let nil = store.nil();
        let limit = 10;
        let lang: Lang<Fr, Coproc<Fr>> = Lang::new();
        {
            let comparison_expr = store.list(&[eq, fun, opaque_fun]);
            println!("comparison_expr: {}", comparison_expr.fmt_to_string(&store));
            let (result, _, _) =
                Evaluator::new(comparison_expr, empty_env, &mut store, limit, &lang)
                    .eval()
                    .unwrap();
            assert_eq!(t, result.expr);
        }
        {
            let comparison_expr = store.list(&[eq, fun2, opaque_fun]);
            println!("comparison_expr: {}", comparison_expr.fmt_to_string(&store));
            let (result, _, _) =
                Evaluator::new(comparison_expr, empty_env, &mut store, limit, &lang)
                    .eval()
                    .unwrap();
            assert_eq!(nil, result.expr);
        }
        {
            let comparison_expr = store.list(&[eq, fun2, opaque_fun2]);
            let (result, _, _) =
                Evaluator::new(comparison_expr, empty_env, &mut store, limit, &lang)
                    .eval()
                    .unwrap();
            assert_eq!(t, result.expr);
        }
        {
            // This test is important. It demonstrates that we can handle opaque data in compound data being evaluated
            // without this affecting equality semantics.

            let n = store.num(123);
            let cons = store.sym("cons");
            let cons_expr1 = store.list(&[cons, fun, n]);
            let cons_expr2 = store.list(&[cons, opaque_fun, n]);

            let comparison_expr = store.list(&[eq, cons_expr1, cons_expr2]);
            let (result, _, _) =
                Evaluator::new(comparison_expr, empty_env, &mut store, limit, &lang)
                    .eval()
                    .unwrap();
            assert_eq!(t, result.expr);
        }
    }

    #[test]
    fn opaque_sym() {
        let mut store = Store::<Fr>::default();

        let empty_env = empty_sym_env(&store);
        let sym = store.sym("sym");
        let sym2 = store.sym("sym2");
        let sym_hash = store.hash_expr(&sym).unwrap();
        let sym_hash2 = store.hash_expr(&sym2).unwrap();
        let opaque_sym = store.intern_opaque_sym(*sym_hash.value());
        let opaque_sym2 = store.intern_opaque_sym(*sym_hash2.value());

        let quote = store.sym("quote");
        let qsym = store.list(&[quote, sym]);
        let qsym2 = store.list(&[quote, sym2]);
        let qsym_opaque = store.list(&[quote, opaque_sym]);
        let qsym_opaque2 = store.list(&[quote, opaque_sym2]);

        let eq = store.sym("eq");
        let t = store.sym("t");
        let nil = store.nil();
        let limit = 10;

        // When an opaque sym is inserted into a store which contains the same sym, the store knows its identity.
        // Should we just immediately coalesce and never create an opaque version in that case? Probably not because
        // that may interact badly with explicit hiding to be implemented.
        // Let's defer any such considerations until we have a well-specified way of segreting secret/private data.
        //
        // If implemented, the following commented test would pass.
        // assert_eq!(sym.fmt_to_string(&store), opaque_sym.fmt_to_string(&store));

        // For now, all opaque data remains opaque, even if the Store has enough information to clarify it.
        assert!(sym.fmt_to_string(&store) != opaque_sym.fmt_to_string(&store));

        let mut other_store = Store::<Fr>::default();
        let other_opaque_sym = other_store.intern_opaque_sym(*sym_hash.value());

        let other_sym = other_store.sym("sym");
        // other_sym and other_opaque_sym are not equal, since the non-opaque symbol was inserted after the opaque one.
        // TODO: we could check for this and fix when inserting non-opaque syms. If we decide to clarify opaque data
        // when possible, we should do this too.
        assert!(
            other_sym.fmt_to_string(&other_store) != other_opaque_sym.fmt_to_string(&other_store)
        );

        let num = num::Num::from_scalar(*sym_hash.value());
        assert_eq!(
            format!(
                "<Opaque Sym {}>",
                Expression::Num(num).fmt_to_string(&store)
            ),
            other_opaque_sym.fmt_to_string(&other_store)
        );

        // We need to insert a few opaque syms in other_store, in order to acquire a raw_ptr that doesn't exist in
        // store. Use that to check for a malformed/missing opaque sym in store below.
        let _other_opaque_sym2 = other_store.intern_opaque_sym(*sym_hash.value());
        let other_opaque_sym3 = other_store.intern_opaque_sym(*sym_hash.value());

        // other_opaque_sym doesn't exist at all in store, but it is recognized as an opaque sym.
        // It still prints 'normally', but attempts to fetch its name detect this case.
        // This shouldn't actually happen. The test just exercise the code path which detects it.
        assert_eq!(
            Sym::new_opaque(false),
            store.fetch_sym(&other_opaque_sym3).unwrap()
        );

        let lang = Lang::<Fr, Coproc<Fr>>::new();
        {
            let comparison_expr = store.list(&[eq, qsym, qsym_opaque]);
            let (result, _, _) =
                Evaluator::new(comparison_expr, empty_env, &mut store, limit, &lang)
                    .eval()
                    .unwrap();
            assert_eq!(t, result.expr);
        }
        {
            let comparison_expr = store.list(&[eq, qsym2, qsym_opaque]);
            let (result, _, _) =
                Evaluator::new(comparison_expr, empty_env, &mut store, limit, &lang)
                    .eval()
                    .unwrap();
            assert_eq!(nil, result.expr);
        }
        {
            let comparison_expr = store.list(&[eq, qsym2, qsym_opaque2]);
            let (result, _, _) =
                Evaluator::new(comparison_expr, empty_env, &mut store, limit, &lang)
                    .eval()
                    .unwrap();
            assert_eq!(t, result.expr);
        }
        {
            // This test is important. It demonstrates that we can handle opaque data in compound data being evaluated
            // without this affecting equality semantics.

            let n = store.num(123);
            let cons = store.sym("cons");
            let cons_expr1 = store.list(&[cons, qsym, n]);
            let cons_expr2 = store.list(&[cons, qsym_opaque, n]);

            let comparison_expr = store.list(&[eq, cons_expr1, cons_expr2]);
            let lang: Lang<Fr, Coproc<Fr>> = Lang::new();
            let (result, _, _) =
                Evaluator::new(comparison_expr, empty_env, &mut store, limit, &lang)
                    .eval()
                    .unwrap();
            assert_eq!(t, result.expr);
        }
    }

    #[test]
    fn opaque_cons() {
        let mut store = Store::<Fr>::default();

        let num1 = store.num(123);
        let num2 = store.num(987);
        let empty_env = empty_sym_env(&store);
        let cons = store.intern_cons(num1, num2);
        let cons2 = store.intern_cons(num2, num1);
        let cons_hash = store.hash_expr(&cons).unwrap();
        let cons_hash2 = store.hash_expr(&cons2).unwrap();
        let opaque_cons = store.intern_opaque_cons(*cons_hash.value());
        let opaque_cons2 = store.intern_opaque_cons(*cons_hash2.value());

        let eq = store.sym("eq");
        let t = store.sym("t");
        let nil = store.nil();
        let limit = 10;
        let quote = store.sym("quote");
        let qcons = store.list(&[quote, cons]);
        let qcons2 = store.list(&[quote, cons2]);
        let qcons_opaque = store.list(&[quote, opaque_cons]);
        let qcons_opaque2 = store.list(&[quote, opaque_cons2]);

        let num = Expression::Num(num::Num::Scalar(*cons_hash.value()));
        let lang = Lang::<Fr, Coproc<Fr>>::new();

        assert_eq!(
            format!("<Opaque Cons {}>", num.fmt_to_string(&store)),
            opaque_cons.fmt_to_string(&store)
        );

        {
            let comparison_expr = store.list(&[eq, qcons, qcons_opaque]);
            // FIXME: need to implement Write for opaque data.
            let (result, _, _) =
                Evaluator::new(comparison_expr, empty_env, &mut store, limit, &lang)
                    .eval()
                    .unwrap();
            assert_eq!(t, result.expr);
        }
        {
            let comparison_expr = store.list(&[eq, qcons2, qcons_opaque]);
            let (result, _, _) =
                Evaluator::new(comparison_expr, empty_env, &mut store, limit, &lang)
                    .eval()
                    .unwrap();
            assert_eq!(nil, result.expr);
        }
        {
            let comparison_expr = store.list(&[eq, qcons2, qcons_opaque2]);
            let (result, _, _) =
                Evaluator::new(comparison_expr, empty_env, &mut store, limit, &lang)
                    .eval()
                    .unwrap();
            assert_eq!(t, result.expr);
        }
        {
            // This test is important. It demonstrates that we can handle opaque data in compound data being evaluated
            // without this affecting equality semantics.

            let n = store.num(123);
            let n2 = store.num(321);
            let cons_sym = store.sym("cons");
            let cons_expr1 = store.list(&[cons_sym, qcons, n]);
            let cons_expr2 = store.list(&[cons_sym, qcons_opaque, n]);
            let cons_expr3 = store.list(&[cons_sym, qcons_opaque, n2]);

            let comparison_expr = store.list(&[eq, cons_expr1, cons_expr2]);
            let comparison_expr2 = store.list(&[eq, cons_expr1, cons_expr3]);

            let lang: Lang<Fr, Coproc<Fr>> = Lang::new();
            {
                let (result, _, _) =
                    Evaluator::new(comparison_expr, empty_env, &mut store, limit, &lang)
                        .eval()
                        .unwrap();
                assert_eq!(t, result.expr);
            }
            {
                let (result, _, _) =
                    Evaluator::new(comparison_expr2, empty_env, &mut store, limit, &lang)
                        .eval()
                        .unwrap();
                assert_eq!(nil, result.expr);
            }
        }
    }

    fn make_maybe_opaque_cons(store: &mut Store<Fr>, car: u64, cdr: u64) -> Ptr<Fr> {
        let num1 = store.num(Num::<Fr>::from(car));
        let num2 = store.num(Num::<Fr>::from(cdr));
        let cons = store.intern_cons(num1, num2);
        let cons_hash = store.hash_expr(&cons).unwrap();

        store.intern_maybe_opaque_cons(*cons_hash.value())
    }

    fn make_opaque_cons(store: &mut Store<Fr>) -> Ptr<Fr> {
        store.intern_opaque_cons(12345.into())
    }

    #[test]
    #[should_panic]
    fn opaque_cons_car() {
        let mut store = Store::<Fr>::default();

        let opaque_cons = make_opaque_cons(&mut store);
        store.car(&opaque_cons).unwrap();
    }
    #[test]
    #[should_panic]
    fn opaque_cons_cdr() {
        let mut store = Store::<Fr>::default();

        let opaque_cons = make_opaque_cons(&mut store);
        store.cdr(&opaque_cons).unwrap();
    }

    #[test]
    fn maybe_opaque_cons_car() {
        let mut store = Store::<Fr>::default();

        let opaque_cons = make_maybe_opaque_cons(&mut store, 123, 987);
        store.car(&opaque_cons).unwrap();
    }
    #[test]
    fn maybe_opaque_cons_cdr() {
        let mut store = Store::<Fr>::default();

        let opaque_cons = make_maybe_opaque_cons(&mut store, 123, 987);
        store.cdr(&opaque_cons).unwrap();
    }

    #[test]
    fn sym_and_key_hashes() {
        let s = &mut Store::<Fr>::default();

        let sym = s.root_sym("orange", false);
        let key = s.key("orange");

        let sym_ptr = s.hash_expr(&sym).unwrap();
        let key_ptr = s.hash_expr(&key).unwrap();
        let sym_hash = sym_ptr.1;
        let key_hash = key_ptr.1;

        let sym_expr = s.fetch_sym(&sym);
        let key_expr = s.fetch_sym(&key);

        dbg!(&sym_expr, &key_expr);

        assert_eq!(sym_hash, key_hash);
        assert!(sym_ptr != key_ptr);
    }

    #[test]
    fn sym_in_list() {
        let s = &mut Store::<Fr>::default();

        let expr = s.read("(foo)").unwrap();
        let sym = s.read("foo").unwrap();
        let sym1 = s.car(&expr).unwrap();
        let sss = s.fetch_sym(&sym);
        let hash = s.hash_expr(&sym);
        dbg!(&sym1, &sss, &hash);

        assert_eq!(sym, sym1);
    }

    #[test]
    fn empty_sym_tag_hash() {
        let s = &mut Store::<Fr>::default();

        let sym = s.sym("");
        let sym_tag = s.hash_expr(&sym).unwrap().0;
        // let sym_hash = s.hash_expr(&sym).unwrap().1;

        assert_eq!(ExprTag::Sym, sym_tag);

        // FIXME: What should this be? Should this even be allowed?
        // assert_eq!(Fr::from(0), sym_hash)
    }

    #[test]
    fn str_car_cdr_hashes() {
        let s = &mut Store::<Fr>::default();

        let str = s.read(r#" "ORANGE" "#).unwrap();
        let str2 = s.cdr(&str).unwrap();
        let c = s.car(&str).unwrap();

        let str_hash = s.hash_expr(&str).unwrap().1;

        let str_again = s.cons(c, str2);
        let str_again_hash = s.hash_expr(&str_again).unwrap().1;

        assert_eq!(str_hash, str_again_hash);
    }

    fn str_inner_fetch_aux(str: &str, hydrate: bool) {
        let s = &mut Store::<Fr>::default();

        let str = s.read(str).unwrap();
        let str2 = s.cdr(&str).unwrap();

        // Unless the cache is hydrated, the inner destructuring will not map the ZExprPtr to corresponding Ptr.
        if hydrate {
            s.hydrate_scalar_cache();
        };

        let str2_scalar_ptr = s.hash_expr(&str2).unwrap();

        let str2_again = s.fetch_scalar(&str2_scalar_ptr).unwrap();

        assert_eq!(str2, str2_again);
    }

    #[test]
    fn str_inner_fetch_hydrated() {
        str_inner_fetch_aux(r#" "ORANGE" "#, true);
    }

    #[test]
    fn str_inner_fetch_unhydrated() {
        str_inner_fetch_aux(r#" "ORANGE" "#, false);
    }

    fn empty_str_fetch_aux(hydrate: bool) {
        let s = &mut Store::<Fr>::default();

        let str = s.read(r#" "" "#).unwrap();

        // Unless the cache is hydrated, the inner destructuring will not map the ZExprPtr to corresponding Ptr.
        if hydrate {
            s.hydrate_scalar_cache();
        };

        let str_scalar_ptr = s.hash_expr(&str).unwrap();

        let str_again = s.fetch_scalar(&str_scalar_ptr).unwrap();

        assert_eq!(str, str_again);
    }
    #[test]
    fn empty_str_fetch_hydrated() {
        empty_str_fetch_aux(true);
    }

    #[test]
    fn empty_str_fetch_unhydrated() {
        empty_str_fetch_aux(false);
    }

    #[test]
    fn opaque_comm_fmt() {
        let s = &mut Store::<Fr>::default();

        let scalar = Fr::from(123);
        let opaque_comm = s.intern_opaque_comm(Fr::from(123));
        let expr = s.fetch(&opaque_comm).unwrap();

        let num = num::Num::from_scalar(scalar);
        assert_eq!(
            format!("<Opaque Comm {}>", Expression::Num(num).fmt_to_string(s)),
            opaque_comm.fmt_to_string(s),
        );

        assert_eq!(opaque_comm.fmt_to_string(s), expr.fmt_to_string(s));
    }
}<|MERGE_RESOLUTION|>--- conflicted
+++ resolved
@@ -92,20 +92,12 @@
     pub lurk_package: Arc<Package>,
     pub constants: OnceCell<NamedConstants<F>>,
 
-<<<<<<< HEAD
-    vec_char_cache: CacheMap<Vec<char>, Box<(ZExprPtr<F>, ZExpr<F>)>>,
-    vec_str_cache: CacheMap<Vec<String>, Box<(ZExprPtr<F>, ZExpr<F>)>>,
-    str_cache: CacheMap<String, Box<(ZExprPtr<F>, ZExpr<F>)>>,
-    sym_cache: CacheMap<Sym, Box<(ZExprPtr<F>, ZExpr<F>)>>,
-=======
     /// Speeds up the internalization of strings into the ZStore
     /// When interning "blah", search for ['h', 'a', 'l', 'b']
-    vec_char_cache: dashmap::DashMap<Vec<char>, (ZExprPtr<F>, ZExpr<F>), ahash::RandomState>,
-
+    vec_char_cache: CacheMap<Vec<char>, Box<(ZExprPtr<F>, ZExpr<F>)>>,
     /// Speeds up the internalization of symbols into the ZStore
     /// When interning .foo.bar, search for ["bar", "foo"]
-    vec_str_cache: dashmap::DashMap<Vec<String>, (ZExprPtr<F>, ZExpr<F>), ahash::RandomState>,
->>>>>>> c27dffcf
+    vec_str_cache: CacheMap<Vec<String>, Box<(ZExprPtr<F>, ZExpr<F>)>>,
 }
 
 pub trait TypePredicates {
@@ -1117,18 +1109,7 @@
         s: String,
         z_store: Option<Rc<RefCell<ZStore<F>>>>,
     ) -> (ZExprPtr<F>, ZExpr<F>) {
-<<<<<<< HEAD
-        match self.str_cache.get(&s) {
-            Some(pair) => (&*pair).clone(),
-            None => {
-                let (ptr, expr) = self.put_z_chars(s.chars().collect_vec(), z_store);
-                self.str_cache.insert(s, Box::new((ptr.clone(), expr.clone())));
-                (ptr, expr)
-            }
-        }
-=======
         self.put_z_chars(s.chars().collect_vec(), z_store)
->>>>>>> c27dffcf
     }
 
     #[inline]
@@ -1137,19 +1118,7 @@
         s: Sym,
         z_store: Option<Rc<RefCell<ZStore<F>>>>,
     ) -> (ZExprPtr<F>, ZExpr<F>) {
-<<<<<<< HEAD
-        match self.sym_cache.get(&s) {
-            Some(pair) => (&*pair).clone(),
-            None => {
-                let path: Vec<String> = s.path().to_vec();
-                let (ptr, expr) = self.put_z_strs(path, z_store);
-                self.sym_cache.insert(s, Box::new((ptr.clone(), expr.clone())));
-                (ptr, expr)
-            }
-        }
-=======
         self.put_z_strs(s.path().to_vec(), z_store)
->>>>>>> c27dffcf
     }
 
     pub fn get_z_cont(
