use rayon::prelude::*;
use std::cell::RefCell;
use std::fmt;
use std::rc::Rc;
use std::usize;
use thiserror;

use once_cell::sync::OnceCell;

use crate::cache_map::CacheMap;
use crate::cont::Continuation;
use crate::expr;
use crate::expr::{Expression, Thunk};
use crate::field::{FWrap, LurkField};
use crate::ptr::{ContPtr, Ptr, RawPtr};
use crate::symbol::Symbol;
use crate::tag::{ContTag, ExprTag, Op1, Op2, Tag};
use crate::z_cont::ZCont;
use crate::z_expr::ZExpr;
use crate::z_ptr::{ZContPtr, ZExprPtr, ZPtr};
use crate::z_store::ZStore;
use crate::{Num, UInt};

<<<<<<< HEAD
use crate::hash::{HashConstants, PoseidonCache};
=======
use crate::hash::{HashConstants, IntoHashComponents, InversePoseidonCache, PoseidonCache};

#[derive(Clone, Copy, Debug)]
pub enum HashScalar {
    Create,
    Get,
}
>>>>>>> 48672e8a

type IndexSet<K> = indexmap::IndexSet<K, ahash::RandomState>;

#[derive(Debug)]
pub struct Store<F: LurkField> {
    pub cons_store: IndexSet<(Ptr<F>, Ptr<F>)>,
    pub comm_store: IndexSet<(FWrap<F>, Ptr<F>)>,

    pub fun_store: IndexSet<(Ptr<F>, Ptr<F>, Ptr<F>)>,

    pub sym_store: IndexSet<(Ptr<F>, Ptr<F>)>,

    // Other sparse storage format without hashing is likely more efficient
    pub num_store: IndexSet<Num<F>>,

    pub str_store: IndexSet<(Ptr<F>, Ptr<F>)>,
    pub thunk_store: IndexSet<Thunk<F>>,
    pub call0_store: IndexSet<(Ptr<F>, ContPtr<F>)>,
    pub call_store: IndexSet<(Ptr<F>, Ptr<F>, ContPtr<F>)>,
    pub call2_store: IndexSet<(Ptr<F>, Ptr<F>, ContPtr<F>)>,
    pub tail_store: IndexSet<(Ptr<F>, ContPtr<F>)>,
    pub lookup_store: IndexSet<(Ptr<F>, ContPtr<F>)>,
    pub unop_store: IndexSet<(Op1, ContPtr<F>)>,
    pub binop_store: IndexSet<(Op2, Ptr<F>, Ptr<F>, ContPtr<F>)>,
    pub binop2_store: IndexSet<(Op2, Ptr<F>, ContPtr<F>)>,
    pub if_store: IndexSet<(Ptr<F>, ContPtr<F>)>,
    pub let_store: IndexSet<(Ptr<F>, Ptr<F>, Ptr<F>, ContPtr<F>)>,
    pub letrec_store: IndexSet<(Ptr<F>, Ptr<F>, Ptr<F>, ContPtr<F>)>,
    pub emit_store: IndexSet<ContPtr<F>>,

    pub opaque_ptrs: IndexSet<ZExprPtr<F>>,
    pub opaque_cont_ptrs: IndexSet<ZContPtr<F>>,

    /// Holds a mapping of `ZExprPtr` -> `Ptr` for reverse lookups
    pub z_expr_ptr_map: CacheMap<ZExprPtr<F>, Box<Ptr<F>>>,
    /// Holds a mapping of `ZExprPtr` -> `ContPtr<F>` for reverse lookups
    pub z_cont_ptr_map: CacheMap<ZContPtr<F>, Box<ContPtr<F>>>,

    /// Caches poseidon hashes
    pub poseidon_cache: PoseidonCache<F>,
    /// Caches poseidon preimages
    pub inverse_poseidon_cache: InversePoseidonCache<F>,
    /// Contains Ptrs which have not yet been hydrated.
    pub dehydrated: Vec<Ptr<F>>,
    pub dehydrated_cont: Vec<ContPtr<F>>,

    // improve intern_str, intern_sym performance
    //pub string_cache: CacheMap<String, Box<Ptr<F>>>,
    pub symbol_cache: CacheMap<Symbol, Box<Ptr<F>>>,

    pub constants: OnceCell<NamedConstants<F>>,
}

impl<F: LurkField> Default for Store<F> {
    fn default() -> Self {
        let mut store = Store {
            cons_store: Default::default(),
            comm_store: Default::default(),
            sym_store: Default::default(),
            num_store: Default::default(),
            fun_store: Default::default(),
            str_store: Default::default(),
            thunk_store: Default::default(),
            call0_store: Default::default(),
            call_store: Default::default(),
            call2_store: Default::default(),
            tail_store: Default::default(),
            lookup_store: Default::default(),
            unop_store: Default::default(),
            binop_store: Default::default(),
            binop2_store: Default::default(),
            if_store: Default::default(),
            let_store: Default::default(),
            letrec_store: Default::default(),
            emit_store: Default::default(),
            opaque_ptrs: Default::default(),
            opaque_cont_ptrs: Default::default(),
            z_expr_ptr_map: Default::default(),
            z_cont_ptr_map: Default::default(),
            poseidon_cache: Default::default(),
            inverse_poseidon_cache: Default::default(),
            dehydrated: Default::default(),
            dehydrated_cont: Default::default(),
            symbol_cache: Default::default(),
            constants: Default::default(),
        };

        for (sym, _) in Symbol::lurk_syms() {
            store.intern_symbol(sym);
        }

        store
    }
}

#[derive(thiserror::Error, Debug, Clone)]
pub struct Error(pub String);

impl fmt::Display for Error {
    fn fmt(&self, f: &mut fmt::Formatter<'_>) -> fmt::Result {
        write!(f, "StoreError: {}", self.0)
    }
}

/// These methods provide a more ergonomic means of constructing and manipulating Lurk data.
/// They can be thought of as a minimal DSL for working with Lurk data in Rust code.
/// Prefer these methods when constructing literal data or assembling program fragments in
/// tests or during evaluation, etc.
impl<F: LurkField> Store<F> {
    pub fn nil(&mut self) -> Ptr<F> {
        self.lurk_sym("nil")
    }

    pub fn t(&mut self) -> Ptr<F> {
        self.lurk_sym("t")
    }

    pub fn cons(&mut self, car: Ptr<F>, cdr: Ptr<F>) -> Ptr<F> {
        self.intern_cons(car, cdr)
    }

    pub fn strcons(&mut self, car: Ptr<F>, cdr: Ptr<F>) -> Ptr<F> {
        self.intern_strcons(car, cdr)
    }

    pub fn strnil(&self) -> Ptr<F> {
        Ptr::null(ExprTag::Str)
    }

    pub fn symnil(&self) -> Ptr<F> {
        Ptr::null(ExprTag::Sym)
    }

    pub fn hidden(&self, secret: F, payload: Ptr<F>) -> Option<Ptr<F>> {
        self.comm_store
            .get_index_of(&(FWrap(secret), payload))
            .map(|c| Ptr::index(ExprTag::Comm, c))
    }

    pub fn hide(&mut self, secret: F, payload: Ptr<F>) -> Ptr<F> {
        self.intern_comm(secret, payload)
    }

    pub fn open(&self, ptr: Ptr<F>) -> Option<(F, Ptr<F>)> {
        let p = match ptr.tag {
            ExprTag::Comm => ptr,
            ExprTag::Num => {
                let scalar = self.fetch_num(&ptr).map(|x| x.into_scalar())?;
                match self.get_maybe_opaque(ExprTag::Comm, scalar) {
                    Some(c) => c,
                    None => {
                        panic!("Can't find commitment in the store.")
                    }
                }
            }
            _ => return None,
        };

        self.fetch_comm(&p)
            .map(|(secret, payload)| (secret.0, *payload))
    }

    pub fn open_mut(&mut self, ptr: Ptr<F>) -> Result<(F, Ptr<F>), Error> {
        let p = match ptr.tag {
            ExprTag::Comm => ptr,
            ExprTag::Num => {
                let scalar = self.fetch_num(&ptr).map(|x| x.into_scalar()).unwrap();

                self.intern_maybe_opaque_comm(scalar)
            }
            _ => return Err(Error("wrong type for commitment specifier".into())),
        };

        if let Some((secret, payload)) = self.fetch_comm(&p) {
            Ok((secret.0, *payload))
        } else {
            Err(Error("hidden value could not be opened".into()))
        }
    }

    pub fn secret(&self, ptr: Ptr<F>) -> Option<Ptr<F>> {
        let p = match ptr.tag {
            ExprTag::Comm => ptr,
            _ => return None,
        };

        self.fetch_comm(&p)
            .and_then(|(secret, _payload)| self.get_num(Num::Scalar(secret.0)))
    }

    pub fn secret_mut(&mut self, ptr: Ptr<F>) -> Result<Ptr<F>, Error> {
        let p = match ptr.tag {
            ExprTag::Comm => ptr,
            _ => return Err(Error("wrong type for commitment specifier".into())),
        };

        if let Some((secret, _payload)) = self.fetch_comm(&p) {
            let secret_element = Num::Scalar(secret.0);
            let secret_num = self.intern_num(secret_element);
            Ok(secret_num)
        } else {
            Err(Error("secret could not be extracted".into()))
        }
    }

    pub fn list(&mut self, elts: &[Ptr<F>]) -> Ptr<F> {
        self.intern_list(elts)
    }

    pub fn num<T: Into<Num<F>>>(&mut self, num: T) -> Ptr<F> {
        self.intern_num(num)
    }

    pub fn uint64(&mut self, n: u64) -> Ptr<F> {
        self.intern_u64(n)
    }

    pub fn str<T: AsRef<str>>(&mut self, name: T) -> Ptr<F> {
        self.intern_string(name)
    }

    pub fn lurk_sym<T: AsRef<str>>(&mut self, name: T) -> Ptr<F> {
        self.intern_symbol(Symbol::sym(vec!["lurk", name.as_ref()]))
    }

    pub fn sym<T: AsRef<str>>(&mut self, name: T) -> Ptr<F> {
        self.intern_symbol(Symbol::sym(vec![name.as_ref()]))
    }

    pub fn key<T: AsRef<str>>(&mut self, name: T) -> Ptr<F> {
        self.intern_symbol(Symbol::key(vec![name.as_ref()]))
    }

    pub fn car(&self, expr: &Ptr<F>) -> Result<Ptr<F>, Error> {
        Ok(self.car_cdr(expr)?.0)
    }

    pub fn cdr(&self, expr: &Ptr<F>) -> Result<Ptr<F>, Error> {
        Ok(self.car_cdr(expr)?.1)
    }

    pub(crate) const fn poseidon_constants(&self) -> &HashConstants<F> {
        &self.poseidon_cache.constants
    }

    pub fn new() -> Self {
        Store::default()
    }

    pub fn intern_symnil(&self, key: bool) -> Ptr<F> {
        if key {
            Ptr::null(ExprTag::Key)
        } else {
            Ptr::null(ExprTag::Sym)
        }
    }

    pub fn intern_strnil(&self) -> Ptr<F> {
        Ptr::null(ExprTag::Str)
    }

    pub fn get_nil(&self) -> Ptr<F> {
        self.get_lurk_sym("nil").expect("missing NIL")
    }

    pub fn get_begin(&self) -> Ptr<F> {
        self.get_lurk_sym("begin").expect("missing BEGIN")
    }

    pub fn get_quote(&self) -> Ptr<F> {
        self.get_lurk_sym("quote").expect("missing QUOTE")
    }

    pub fn get_t(&self) -> Ptr<F> {
        self.get_lurk_sym("t").expect("missing T")
    }

    pub fn intern_cons(&mut self, car: Ptr<F>, cdr: Ptr<F>) -> Ptr<F> {
        if car.is_opaque() || cdr.is_opaque() {
            self.hash_expr(&car);
            self.hash_expr(&cdr);
        }

        let (p, inserted) = self.cons_store.insert_full((car, cdr));
        let ptr = Ptr::index(ExprTag::Cons, p);
        if inserted {
            self.dehydrated.push(ptr);
        }
        ptr
    }

    pub fn intern_strcons(&mut self, car: Ptr<F>, cdr: Ptr<F>) -> Ptr<F> {
        if car.is_opaque() || cdr.is_opaque() {
            self.hash_expr(&car);
            self.hash_expr(&cdr);
        }
        assert_eq!((car.tag, cdr.tag), (ExprTag::Char, ExprTag::Str));
        let (i, _) = self.str_store.insert_full((car, cdr));
        Ptr::index(ExprTag::Str, i)
    }

    pub fn intern_symcons(&mut self, car: Ptr<F>, cdr: Ptr<F>) -> Ptr<F> {
        if car.is_opaque() || cdr.is_opaque() {
            self.hash_expr(&car);
            self.hash_expr(&cdr);
        }
        assert_eq!((car.tag, cdr.tag), (ExprTag::Str, ExprTag::Sym));
        let (i, _) = self.sym_store.insert_full((car, cdr));
        Ptr::index(ExprTag::Sym, i)
    }

    pub fn intern_comm(&mut self, secret: F, payload: Ptr<F>) -> Ptr<F> {
        if payload.is_opaque() {
            self.hash_expr(&payload);
        }
        let (p, inserted) = self.comm_store.insert_full((FWrap(secret), payload));

        let ptr = Ptr::index(ExprTag::Comm, p);

        if inserted {
            self.dehydrated.push(ptr);
        }
        ptr
    }

    // Intern a potentially-opaque value. If the corresponding value is already known to the store,
    // return the known value.
    pub fn intern_maybe_opaque(&mut self, tag: ExprTag, hash: F) -> Ptr<F> {
        self.intern_opaque_aux(tag, hash, true)
    }

    // Intern an opaque value. If the corresponding non-opaque value is already known to the store,
    // return an opaque one anyway.
    fn intern_opaque(&mut self, tag: ExprTag, hash: F) -> Ptr<F> {
        self.intern_opaque_aux(tag, hash, false)
    }

    pub fn get_maybe_opaque(&self, tag: ExprTag, hash: F) -> Option<Ptr<F>> {
        let scalar_ptr = ZExprPtr::from_parts(tag, hash);

        let ptr = self.z_expr_ptr_map.get(&scalar_ptr);
        if let Some(p) = ptr {
            return Some(*p);
        }
        None
    }

    // Intern a potentially-opaque value. If the corresponding non-opaque value is already known to the store, and
    // `return_non_opaque_if_existing` is true, return the known value.
    fn intern_opaque_aux(
        &mut self,
        tag: ExprTag,
        hash: F,
        return_non_opaque_if_existing: bool,
    ) -> Ptr<F> {
        self.hydrate_scalar_cache();
        let scalar_ptr = ZExprPtr::from_parts(tag, hash);

        // Scope the first immutable borrow.
        {
            let ptr = self.z_expr_ptr_map.get(&scalar_ptr);
            if let Some(p) = ptr {
                if return_non_opaque_if_existing || p.is_opaque() {
                    return *p;
                }
            }
        }

        let (i, _) = self.opaque_ptrs.insert_full(scalar_ptr);
        Ptr::opaque(tag, i)
    }

    pub fn intern_maybe_opaque_fun(&mut self, hash: F) -> Ptr<F> {
        self.intern_maybe_opaque(ExprTag::Fun, hash)
    }

    pub fn intern_maybe_opaque_sym(&mut self, hash: F) -> Ptr<F> {
        self.intern_maybe_opaque(ExprTag::Sym, hash)
    }

    pub fn intern_maybe_opaque_cons(&mut self, hash: F) -> Ptr<F> {
        self.intern_maybe_opaque(ExprTag::Cons, hash)
    }

    pub fn intern_maybe_opaque_comm(&mut self, hash: F) -> Ptr<F> {
        self.intern_maybe_opaque(ExprTag::Comm, hash)
    }

    pub fn intern_opaque_fun(&mut self, hash: F) -> Ptr<F> {
        self.intern_opaque(ExprTag::Fun, hash)
    }

    pub fn intern_opaque_sym(&mut self, hash: F) -> Ptr<F> {
        self.intern_opaque(ExprTag::Sym, hash)
    }

    pub fn intern_opaque_cons(&mut self, hash: F) -> Ptr<F> {
        self.intern_opaque(ExprTag::Cons, hash)
    }

    pub fn intern_opaque_comm(&mut self, hash: F) -> Ptr<F> {
        self.intern_opaque(ExprTag::Comm, hash)
    }

    /// Helper to allocate a list, instead of manually using `cons`.
    pub fn intern_list(&mut self, elts: &[Ptr<F>]) -> Ptr<F> {
        elts.iter()
            .rev()
            .fold(self.lurk_sym("nil"), |acc, elt| self.intern_cons(*elt, acc))
    }

    pub fn intern_symbol_path(&mut self, path: Vec<String>) -> Ptr<F> {
        let mut ptr = self.symnil();
        for s in path.iter() {
            let str_ptr = self.intern_string(s);
            ptr = self.intern_symcons(str_ptr, ptr);
        }
        self.symbol_cache
            .insert(Symbol::Sym(path.clone()), Box::new(ptr));
        ptr
    }

    pub fn intern_symbol(&mut self, sym: Symbol) -> Ptr<F> {
        let ptr = self.intern_symbol_path(sym.path());
        let ptr = if sym == Symbol::nil() {
            Ptr {
                tag: ExprTag::Nil,
                raw: ptr.raw,
                _f: ptr._f,
            }
        } else if sym.is_key() {
            Ptr {
                tag: ExprTag::Key,
                raw: ptr.raw,
                _f: ptr._f,
            }
        } else {
            ptr
        };
        self.symbol_cache.insert(sym, Box::new(ptr));
        ptr
    }

    pub fn get_sym(&self, sym: Symbol) -> Option<Ptr<F>> {
        let ptr = self.symbol_cache.get(&sym).cloned()?;
        if sym == Symbol::nil() {
            Some(Ptr {
                tag: ExprTag::Nil,
                raw: ptr.raw,
                _f: ptr._f,
            })
        } else {
            Some(ptr)
        }
    }

    pub fn get_lurk_sym<T: AsRef<str>>(&self, name: T) -> Option<Ptr<F>> {
        let sym = Symbol::lurk_sym(name.as_ref());
        self.get_sym(sym)
    }

    pub fn intern_num<T: Into<Num<F>>>(&mut self, num: T) -> Ptr<F> {
        let num = num.into();
        let num = match num {
            Num::Scalar(scalar) => {
                if let Some(u64_num) = scalar.to_u64() {
                    Num::U64(u64_num)
                } else {
                    num
                }
            }
            Num::U64(_) => num,
        };
        let (ptr, _) = self.num_store.insert_full(num);

        Ptr::index(ExprTag::Num, ptr)
    }

    pub fn get_num<T: Into<Num<F>>>(&self, num: T) -> Option<Ptr<F>> {
        let num = num.into();
        let num = match num {
            Num::Scalar(scalar) => {
                if let Some(u64_num) = scalar.to_u64() {
                    Num::U64(u64_num)
                } else {
                    num
                }
            }
            Num::U64(_) => num,
        };

        self.num_store
            .get_index_of::<Num<F>>(&num)
            .map(|x| Ptr::index(ExprTag::Num, x))
    }

    pub fn intern_char(&self, c: char) -> Ptr<F> {
        Ptr::index(ExprTag::Char, u32::from(c) as usize)
    }

    pub fn intern_uint(&self, n: UInt) -> Ptr<F> {
        match n {
            UInt::U64(x) => self.intern_u64(x),
        }
    }

    pub fn intern_u64(&self, n: u64) -> Ptr<F> {
        Ptr::index(ExprTag::U64, n as usize)
    }

    // intern a string into the Store, which generates the cons'ed representation
    // TODO: short-circuit interning if we hit the cache
    pub fn intern_string<T: AsRef<str>>(&mut self, s: T) -> Ptr<F> {
        let s: String = String::from(s.as_ref());
        let mut ptr = self.strnil();
        for c in s.chars().rev() {
            ptr = self.intern_strcons(self.intern_char(c), ptr);
        }
        ptr
    }

    pub fn intern_fun(&mut self, arg: Ptr<F>, body: Ptr<F>, closed_env: Ptr<F>) -> Ptr<F> {
        // TODO: closed_env must be an env
        assert!(matches!(arg.tag, ExprTag::Sym), "ARG must be a symbol");
        let (p, inserted) = self.fun_store.insert_full((arg, body, closed_env));
        let ptr = Ptr::index(ExprTag::Fun, p);
        if inserted {
            self.dehydrated.push(ptr);
        }
        ptr
    }

    pub fn intern_thunk(&mut self, thunk: Thunk<F>) -> Ptr<F> {
        let (p, inserted) = self.thunk_store.insert_full(thunk);
        let ptr = Ptr::index(ExprTag::Thunk, p);
        if inserted {
            self.dehydrated.push(ptr);
        }
        ptr
    }

    pub fn mark_dehydrated_cont(&mut self, p: ContPtr<F>) -> ContPtr<F> {
        self.dehydrated_cont.push(p);
        p
    }

    pub fn get_cont_outermost(&self) -> ContPtr<F> {
        Continuation::Outermost.get_simple_cont()
    }
    pub fn get_cont_error(&self) -> ContPtr<F> {
        Continuation::Error.get_simple_cont()
    }

    pub fn get_cont_terminal(&self) -> ContPtr<F> {
        Continuation::Terminal.get_simple_cont()
    }

    pub fn get_cont_dummy(&self) -> ContPtr<F> {
        Continuation::Dummy.get_simple_cont()
    }

    pub fn get_hash_components_cont(&self, ptr: &ContPtr<F>) -> Option<[F; 8]> {
        Some(self.to_z_cont(ptr)?.hash_components())
    }

    pub fn get_hash_components_thunk(&self, thunk: &Thunk<F>) -> Option<[F; 4]> {
        let value_hash = self.hash_expr(&thunk.value)?;
        let continuation_hash = self.hash_cont(&thunk.continuation)?;

        Some([
            value_hash.0.to_field(),
            value_hash.1,
            continuation_hash.0.to_field(),
            continuation_hash.1,
        ])
    }

    pub fn intern_cont_error(&mut self) -> ContPtr<F> {
        self.mark_dehydrated_cont(self.get_cont_error())
    }

    pub fn intern_cont_outermost(&mut self) -> ContPtr<F> {
        self.mark_dehydrated_cont(self.get_cont_outermost())
    }

    pub fn intern_cont_terminal(&mut self) -> ContPtr<F> {
        self.mark_dehydrated_cont(self.get_cont_terminal())
    }

    pub fn intern_cont_dummy(&mut self) -> ContPtr<F> {
        self.mark_dehydrated_cont(self.get_cont_dummy())
    }

    pub fn fetch_scalar(&self, scalar_ptr: &ZExprPtr<F>) -> Option<Ptr<F>> {
        self.z_expr_ptr_map.get(scalar_ptr).copied()
    }

    pub fn fetch_scalar_cont(&self, scalar_ptr: &ZContPtr<F>) -> Option<ContPtr<F>> {
        self.z_cont_ptr_map.get(scalar_ptr).copied()
    }

    pub fn fetch_maybe_sym(&self, ptr: &Ptr<F>) -> Option<Symbol> {
        if matches!(ptr.tag, ExprTag::Sym) {
            self.fetch_sym(ptr)
        } else {
            None
        }
    }

    pub fn fetch_symcons(&self, ptr: &Ptr<F>) -> Option<(Ptr<F>, Ptr<F>)> {
        match (ptr.tag, ptr.raw) {
            (ExprTag::Sym, RawPtr::Null) => None,
            (ExprTag::Sym, RawPtr::Index(x)) => {
                let (car, cdr) = self.sym_store.get_index(x)?;
                Some((*car, *cdr))
            }
            _ => None,
        }
    }

    pub fn fetch_sym(&self, ptr: &Ptr<F>) -> Option<Symbol> {
        let mut ptr = *ptr;
        let mut path = Vec::new();
        while let Some((car, cdr)) = self.fetch_symcons(&ptr) {
            let string = self.fetch_string(&car)?;
            path.push(string);
            ptr = cdr
        }
        Some(Symbol::Sym(path.into_iter().rev().collect()))
    }

    pub fn fetch_key(&self, ptr: &Ptr<F>) -> Option<Symbol> {
        let symbol = self.fetch_sym(&Ptr {
            tag: ExprTag::Sym,
            raw: ptr.raw,
            _f: ptr._f,
        })?;
        Some(Symbol::Key(symbol.path()))
    }

    pub fn fetch_symbol(&self, ptr: &Ptr<F>) -> Option<Symbol> {
        if ptr.tag == ExprTag::Nil {
            Some(Symbol::nil())
        } else if ptr.tag == ExprTag::Key {
            self.fetch_key(ptr)
        } else {
            self.fetch_sym(ptr)
        }
    }

    pub fn fetch_strcons(&self, ptr: &Ptr<F>) -> Option<(Ptr<F>, Ptr<F>)> {
        match (ptr.tag, ptr.raw) {
            (ExprTag::Str, RawPtr::Null) => None,
            (ExprTag::Str, RawPtr::Index(x)) => {
                let (car, cdr) = self.str_store.get_index(x)?;
                Some((*car, *cdr))
            }
            _ => None,
        }
    }

    pub fn fetch_string(&self, ptr: &Ptr<F>) -> Option<String> {
        let mut string = String::new();
        if *ptr == self.strnil() {
            return Some(string);
        }
        let mut strcons = self.fetch_strcons(ptr);
        if let Some(..) = strcons {
            while let Some((car, cdr)) = strcons {
                let chr = self.fetch_char(&car)?;
                string.push(chr);
                strcons = self.fetch_strcons(&cdr)
            }
            return Some(string);
        }
        None
    }

    pub fn fetch_char(&self, ptr: &Ptr<F>) -> Option<char> {
        debug_assert!(matches!(ptr.tag, ExprTag::Char));
        char::from_u32(ptr.raw.idx()? as u32)
    }

    pub fn fetch_fun(&self, ptr: &Ptr<F>) -> Option<&(Ptr<F>, Ptr<F>, Ptr<F>)> {
        debug_assert!(matches!(ptr.tag, ExprTag::Fun));
        if ptr.raw.is_opaque() {
            None
            // Some(&self.opaque_fun)
        } else {
            self.fun_store.get_index(ptr.raw.idx()?)
        }
    }

    pub fn fetch_cons(&self, ptr: &Ptr<F>) -> Option<&(Ptr<F>, Ptr<F>)> {
        debug_assert!(matches!(ptr.tag, ExprTag::Cons));
        if ptr.raw.is_opaque() {
            None
        } else {
            self.cons_store.get_index(ptr.raw.idx()?)
        }
    }

    pub fn fetch_comm(&self, ptr: &Ptr<F>) -> Option<&(FWrap<F>, Ptr<F>)> {
        debug_assert!(matches!(ptr.tag, ExprTag::Comm));
        if ptr.raw.is_opaque() {
            None
        } else {
            self.comm_store.get_index(ptr.raw.idx()?)
        }
    }

    pub fn fetch_num(&self, ptr: &Ptr<F>) -> Option<&Num<F>> {
        debug_assert!(matches!(ptr.tag, ExprTag::Num));
        self.num_store.get_index(ptr.raw.idx()?)
    }

    fn fetch_thunk(&self, ptr: &Ptr<F>) -> Option<&Thunk<F>> {
        debug_assert!(matches!(ptr.tag, ExprTag::Thunk));
        self.thunk_store.get_index(ptr.raw.idx()?)
    }

    pub fn fetch_uint(&self, ptr: &Ptr<F>) -> Option<UInt> {
        // If more UInt variants are added, the following assertion should be relaxed to check for any of them.
        debug_assert!(matches!(ptr.tag, ExprTag::U64));
        match ptr.tag {
            ExprTag::U64 => Some(UInt::U64(ptr.raw.idx()? as u64)),
            _ => unreachable!(),
        }
    }

    pub fn fetch(&self, ptr: &Ptr<F>) -> Option<Expression<F>> {
        if ptr.is_opaque() {
            return None;
        }
        match ptr.tag {
            ExprTag::Nil => Some(Expression::Nil),
            ExprTag::Cons => self.fetch_cons(ptr).map(|(a, b)| Expression::Cons(*a, *b)),
            ExprTag::Comm => self.fetch_comm(ptr).map(|(a, b)| Expression::Comm(a.0, *b)),
            ExprTag::Sym if ptr.raw.is_null() => Some(Expression::SymNil),
            ExprTag::Sym => self
                .fetch_symcons(ptr)
                .map(|(car, cdr)| Expression::SymCons(car, cdr)),
            ExprTag::Key => Some(Expression::Key(Ptr {
                tag: ExprTag::Sym,
                raw: ptr.raw,
                _f: ptr._f,
            })),
            ExprTag::Num => self.fetch_num(ptr).map(|num| Expression::Num(*num)),
            ExprTag::Fun => self
                .fetch_fun(ptr)
                .map(|(a, b, c)| Expression::Fun(*a, *b, *c)),
            ExprTag::Thunk => self.fetch_thunk(ptr).map(|thunk| Expression::Thunk(*thunk)),
            ExprTag::Str if ptr.raw.is_null() => Some(Expression::StrNil),
            ExprTag::Str => self
                .fetch_strcons(ptr)
                .map(|(car, cdr)| Expression::StrCons(car, cdr)),
            ExprTag::Char => self.fetch_char(ptr).map(Expression::Char),
            ExprTag::U64 => self.fetch_uint(ptr).map(Expression::UInt),
        }
    }

    /// Returns a `Vec` of `Ptr`s representing the elements of a proper list, `ptr`.
    /// This is intended to be the inverse of `Store::list()`.
    /// IF `ptr` isn't a proper list, return None.
    pub fn fetch_list(&self, ptr: &Ptr<F>) -> Option<Vec<Ptr<F>>> {
        let mut list = Vec::new();
        let mut p = *ptr;

        loop {
            match self.fetch(&p) {
                Some(Expression::Cons(car, cdr)) => {
                    list.push(car);
                    p = cdr;
                }
                Some(Expression::Nil) => break,
                _ => return None,
            }
        }

        Some(list)
    }

    pub fn fetch_cont(&self, ptr: &ContPtr<F>) -> Option<Continuation<F>> {
        use ContTag::*;
        match ptr.tag {
            Outermost => Some(Continuation::Outermost),
            Call0 => self
                .call0_store
                .get_index(ptr.raw.idx()?)
                .map(|(saved_env, continuation)| Continuation::Call0 {
                    saved_env: *saved_env,
                    continuation: *continuation,
                }),
            Call => self
                .call_store
                .get_index(ptr.raw.idx()?)
                .map(|(a, b, c)| Continuation::Call {
                    unevaled_arg: *a,
                    saved_env: *b,
                    continuation: *c,
                }),
            Call2 => {
                self.call2_store
                    .get_index(ptr.raw.idx()?)
                    .map(|(a, b, c)| Continuation::Call2 {
                        function: *a,
                        saved_env: *b,
                        continuation: *c,
                    })
            }
            Tail => self
                .tail_store
                .get_index(ptr.raw.idx()?)
                .map(|(a, b)| Continuation::Tail {
                    saved_env: *a,
                    continuation: *b,
                }),
            Error => Some(Continuation::Error),
            Lookup => {
                self.lookup_store
                    .get_index(ptr.raw.idx()?)
                    .map(|(a, b)| Continuation::Lookup {
                        saved_env: *a,
                        continuation: *b,
                    })
            }
            Unop => self
                .unop_store
                .get_index(ptr.raw.idx()?)
                .map(|(a, b)| Continuation::Unop {
                    operator: *a,
                    continuation: *b,
                }),
            Binop => self
                .binop_store
                .get_index(ptr.raw.idx()?)
                .map(|(a, b, c, d)| Continuation::Binop {
                    operator: *a,
                    saved_env: *b,
                    unevaled_args: *c,
                    continuation: *d,
                }),
            Binop2 => self
                .binop2_store
                .get_index(ptr.raw.idx()?)
                .map(|(a, b, c)| Continuation::Binop2 {
                    operator: *a,
                    evaled_arg: *b,
                    continuation: *c,
                }),
            If => self
                .if_store
                .get_index(ptr.raw.idx()?)
                .map(|(a, b)| Continuation::If {
                    unevaled_args: *a,
                    continuation: *b,
                }),
            Let => self
                .let_store
                .get_index(ptr.raw.idx()?)
                .map(|(a, b, c, d)| Continuation::Let {
                    var: *a,
                    body: *b,
                    saved_env: *c,
                    continuation: *d,
                }),
            LetRec => self
                .letrec_store
                .get_index(ptr.raw.idx()?)
                .map(|(a, b, c, d)| Continuation::LetRec {
                    var: *a,
                    body: *b,
                    saved_env: *c,
                    continuation: *d,
                }),
            Dummy => Some(Continuation::Dummy),
            Terminal => Some(Continuation::Terminal),
            Emit => self
                .emit_store
                .get_index(ptr.raw.idx()?)
                .map(|continuation| Continuation::Emit {
                    continuation: *continuation,
                }),
        }
    }

    pub fn get_z_cont(
        &self,
        ptr: &ContPtr<F>,
        z_store: Option<Rc<RefCell<ZStore<F>>>>,
    ) -> Result<(ZContPtr<F>, Option<ZCont<F>>), Error> {
        if let Some(idx) = ptr.raw.opaque_idx() {
            let z_ptr = self
                .opaque_cont_ptrs
                .get_index(idx)
                .ok_or(Error("get_z_expr unknown opaque".into()))?;
            Ok((*z_ptr, None))
            // TODO: should we try to dereference the opaque ptr here?
            //match self.z_cont_ptr_map.get(z_ptr) {
            //    Some(p) if p != ptr => self.get_z_cont(p, z_store.clone()),
            //    _ => Ok((*z_ptr, None)),
            //}
        } else {
            let (z_ptr, z_cont) = match self.fetch_cont(ptr) {
                Some(Continuation::Outermost) => {
                    let z_cont = ZCont::<F>::Outermost;
                    let z_ptr = z_cont.z_ptr(&self.poseidon_cache);
                    (z_ptr, Some(z_cont))
                }
                Some(Continuation::Call0 {
                    saved_env,
                    continuation,
                }) => {
                    let (z_env_ptr, _) = self.get_z_expr(&saved_env, z_store.clone())?;
                    let (z_cont_ptr, _) = self.get_z_cont(&continuation, z_store.clone())?;
                    let z_cont = ZCont::<F>::Call0 {
                        saved_env: z_env_ptr,
                        continuation: z_cont_ptr,
                    };
                    let z_ptr = z_cont.z_ptr(&self.poseidon_cache);
                    (z_ptr, Some(z_cont))
                }
                Some(Continuation::Call {
                    saved_env,
                    unevaled_arg,
                    continuation,
                }) => {
                    let (z_env_ptr, _) = self.get_z_expr(&saved_env, z_store.clone())?;
                    let (z_arg_ptr, _) = self.get_z_expr(&unevaled_arg, z_store.clone())?;
                    let (z_cont_ptr, _) = self.get_z_cont(&continuation, z_store.clone())?;
                    let z_cont = ZCont::<F>::Call {
                        unevaled_arg: z_arg_ptr,
                        saved_env: z_env_ptr,
                        continuation: z_cont_ptr,
                    };
                    let z_ptr = z_cont.z_ptr(&self.poseidon_cache);
                    (z_ptr, Some(z_cont))
                }
                Some(Continuation::Call2 {
                    saved_env,
                    function,
                    continuation,
                }) => {
                    let (z_env_ptr, _) = self.get_z_expr(&saved_env, z_store.clone())?;
                    let (z_fun_ptr, _) = self.get_z_expr(&function, z_store.clone())?;
                    let (z_cont_ptr, _) = self.get_z_cont(&continuation, z_store.clone())?;
                    let z_cont = ZCont::<F>::Call2 {
                        function: z_fun_ptr,
                        saved_env: z_env_ptr,
                        continuation: z_cont_ptr,
                    };
                    let z_ptr = z_cont.z_ptr(&self.poseidon_cache);
                    (z_ptr, Some(z_cont))
                }
                Some(Continuation::Tail {
                    saved_env,
                    continuation,
                }) => {
                    let (z_env_ptr, _) = self.get_z_expr(&saved_env, z_store.clone())?;
                    let (z_cont_ptr, _) = self.get_z_cont(&continuation, z_store.clone())?;
                    let z_cont = ZCont::<F>::Tail {
                        saved_env: z_env_ptr,
                        continuation: z_cont_ptr,
                    };
                    let z_ptr = z_cont.z_ptr(&self.poseidon_cache);
                    (z_ptr, Some(z_cont))
                }
                Some(Continuation::Error) => {
                    let z_cont = ZCont::<F>::Error;
                    let z_ptr = z_cont.z_ptr(&self.poseidon_cache);
                    (z_ptr, Some(z_cont))
                }
                Some(Continuation::Lookup {
                    saved_env,
                    continuation,
                }) => {
                    let (z_env_ptr, _) = self.get_z_expr(&saved_env, z_store.clone())?;
                    let (z_cont_ptr, _) = self.get_z_cont(&continuation, z_store.clone())?;
                    let z_cont = ZCont::<F>::Lookup {
                        saved_env: z_env_ptr,
                        continuation: z_cont_ptr,
                    };
                    let z_ptr = z_cont.z_ptr(&self.poseidon_cache);
                    (z_ptr, Some(z_cont))
                }
                Some(Continuation::Unop {
                    operator,
                    continuation,
                }) => {
                    let (z_cont_ptr, _) = self.get_z_cont(&continuation, z_store.clone())?;
                    let z_cont = ZCont::<F>::Unop {
                        operator,
                        continuation: z_cont_ptr,
                    };
                    let z_ptr = z_cont.z_ptr(&self.poseidon_cache);
                    (z_ptr, Some(z_cont))
                }
                Some(Continuation::Binop {
                    operator,
                    saved_env,
                    unevaled_args,
                    continuation,
                }) => {
                    let (z_env_ptr, _) = self.get_z_expr(&saved_env, z_store.clone())?;
                    let (z_args_ptr, _) = self.get_z_expr(&unevaled_args, z_store.clone())?;
                    let (z_cont_ptr, _) = self.get_z_cont(&continuation, z_store.clone())?;
                    let z_cont = ZCont::<F>::Binop {
                        operator,
                        saved_env: z_env_ptr,
                        unevaled_args: z_args_ptr,
                        continuation: z_cont_ptr,
                    };
                    let z_ptr = z_cont.z_ptr(&self.poseidon_cache);
                    (z_ptr, Some(z_cont))
                }
                Some(Continuation::Binop2 {
                    operator,
                    evaled_arg,
                    continuation,
                }) => {
                    let (z_arg_ptr, _) = self.get_z_expr(&evaled_arg, z_store.clone())?;
                    let (z_cont_ptr, _) = self.get_z_cont(&continuation, z_store.clone())?;
                    let z_cont = ZCont::<F>::Binop2 {
                        operator,
                        evaled_arg: z_arg_ptr,
                        continuation: z_cont_ptr,
                    };
                    let z_ptr = z_cont.z_ptr(&self.poseidon_cache);
                    (z_ptr, Some(z_cont))
                }
                Some(Continuation::If {
                    unevaled_args,
                    continuation,
                }) => {
                    let (z_args_ptr, _) = self.get_z_expr(&unevaled_args, z_store.clone())?;
                    let (z_cont_ptr, _) = self.get_z_cont(&continuation, z_store.clone())?;
                    let z_cont = ZCont::<F>::If {
                        unevaled_args: z_args_ptr,
                        continuation: z_cont_ptr,
                    };
                    let z_ptr = z_cont.z_ptr(&self.poseidon_cache);
                    (z_ptr, Some(z_cont))
                }
                Some(Continuation::Let {
                    var,
                    body,
                    saved_env,
                    continuation,
                }) => {
                    let (z_var_ptr, _) = self.get_z_expr(&var, z_store.clone())?;
                    let (z_body_ptr, _) = self.get_z_expr(&body, z_store.clone())?;
                    let (z_env_ptr, _) = self.get_z_expr(&saved_env, z_store.clone())?;
                    let (z_cont_ptr, _) = self.get_z_cont(&continuation, z_store.clone())?;
                    let z_cont = ZCont::<F>::Let {
                        var: z_var_ptr,
                        body: z_body_ptr,
                        saved_env: z_env_ptr,
                        continuation: z_cont_ptr,
                    };
                    let z_ptr = z_cont.z_ptr(&self.poseidon_cache);
                    (z_ptr, Some(z_cont))
                }
                Some(Continuation::LetRec {
                    var,
                    body,
                    saved_env,
                    continuation,
                }) => {
                    let (z_var_ptr, _) = self.get_z_expr(&var, z_store.clone())?;
                    let (z_body_ptr, _) = self.get_z_expr(&body, z_store.clone())?;
                    let (z_env_ptr, _) = self.get_z_expr(&saved_env, z_store.clone())?;
                    let (z_cont_ptr, _) = self.get_z_cont(&continuation, z_store.clone())?;
                    let z_cont = ZCont::<F>::LetRec {
                        var: z_var_ptr,
                        body: z_body_ptr,
                        saved_env: z_env_ptr,
                        continuation: z_cont_ptr,
                    };
                    let z_ptr = z_cont.z_ptr(&self.poseidon_cache);
                    (z_ptr, Some(z_cont))
                }
                Some(Continuation::Emit { continuation }) => {
                    let (z_cont_ptr, _) = self.get_z_cont(&continuation, z_store.clone())?;
                    let z_cont = ZCont::<F>::Emit {
                        continuation: z_cont_ptr,
                    };
                    let z_ptr = z_cont.z_ptr(&self.poseidon_cache);
                    (z_ptr, Some(z_cont))
                }
                Some(Continuation::Dummy) => {
                    let z_cont = ZCont::<F>::Dummy;
                    let z_ptr = z_cont.z_ptr(&self.poseidon_cache);
                    (z_ptr, Some(z_cont))
                }
                Some(Continuation::Terminal) => {
                    let z_cont = ZCont::<F>::Terminal;
                    let z_ptr = z_cont.z_ptr(&self.poseidon_cache);
                    (z_ptr, Some(z_cont))
                }
                None => {
                    let (z_ptr, _) = self.get_z_cont(ptr, z_store.clone())?;
                    (z_ptr, None)
                }
            };

            if let Some(z_store) = z_store {
                z_store.borrow_mut().cont_map.insert(z_ptr, z_cont.clone());
            };
            self.z_cont_ptr_map.insert(z_ptr, Box::new(*ptr));
            Ok((z_ptr, z_cont))
        }
    }

    pub fn get_z_expr(
        &self,
        ptr: &Ptr<F>,
        z_store: Option<Rc<RefCell<ZStore<F>>>>,
    ) -> Result<(ZExprPtr<F>, Option<ZExpr<F>>), Error> {
        struct Cont<F: LurkField>(
            Box<
                dyn Fn(
                    &Store<F>,
                    Option<Rc<RefCell<ZStore<F>>>>,
                    &mut Vec<Cont<F>>,
                    &mut Vec<(ZExprPtr<F>, Option<ZExpr<F>>)>,
                ) -> Result<(), Error>,
            >,
        );

        fn step<F: LurkField>(
            ptr: Ptr<F>,
            store: &Store<F>,
            z_store: Option<Rc<RefCell<ZStore<F>>>>,
            stack: &mut Vec<Cont<F>>,
            ret_stack: &mut Vec<(ZExprPtr<F>, Option<ZExpr<F>>)>,
        ) -> Result<(), Error> {
            if let Some(idx) = ptr.raw.opaque_idx() {
                let z_ptr = store
                    .opaque_ptrs
                    .get_index(idx)
                    .ok_or(Error("get_z_expr unknown opaque".into()))?;
                ret_stack.push((*z_ptr, None));
                // TODO: should we try to dereference the opaque ptr here?
                //match store.z_expr_ptr_map.get(z_ptr) {
                //    Some(p) if *p != ptr => {
                //        let p = *p;
                //        stack.push(Cont(Box::new(move |store, z_store, stack, ret_stack| {
                //            step(p, store, z_store, stack, ret_stack)
                //        })))
                //    }
                //    _ => ret_stack.push((*z_ptr, None)),
                //}
                Ok(())
            } else {
                stack.push(Cont(Box::new(move |store, z_store, _, ret_stack| {
                    let (z_ptr, z_expr) = ret_stack.last().expect("Implementation broken 1");
                    if let Some(z_store) = z_store {
                        z_store.borrow_mut().insert_z_expr(z_ptr, z_expr.clone());
                    };
                    store.z_expr_ptr_map.insert(*z_ptr, Box::new(ptr));
                    Ok(())
                })));

                match store.fetch(&ptr) {
                    Some(Expression::Nil) => {
                        // todo, add lurk_sym components
                        stack.push(Cont(Box::new(|store, _, _, ret_stack| {
                            ret_stack
                                .push((ZExpr::Nil.z_ptr(&store.poseidon_cache), Some(ZExpr::Nil)));
                            Ok(())
                        })));
                    }
                    Some(Expression::Cons(car, cdr)) => {
                        stack.push(Cont(Box::new(|store, _, _, ret_stack| {
                            let (z_car, _) = ret_stack.pop().ok_or(Error("broken".into()))?;
                            let (z_cdr, _) = ret_stack.pop().ok_or(Error("broken".into()))?;
                            let z_expr = ZExpr::Cons(z_car, z_cdr);
                            ret_stack.push((z_expr.z_ptr(&store.poseidon_cache), Some(z_expr)));
                            Ok(())
                        })));
                        stack.push(Cont(Box::new(move |store, z_store, stack, ret_stack| {
                            step(car, store, z_store, stack, ret_stack)
                        })));
                        stack.push(Cont(Box::new(move |store, z_store, stack, ret_stack| {
                            step(cdr, store, z_store, stack, ret_stack)
                        })));
                    }
                    Some(Expression::Comm(secret, payload)) => {
                        stack.push(Cont(Box::new(move |store, _, _, ret_stack| {
                            let (z_payload, _) = ret_stack.pop().ok_or(Error("broken".into()))?;
                            let z_expr = ZExpr::Comm(secret, z_payload);
                            ret_stack.push((z_expr.z_ptr(&store.poseidon_cache), Some(z_expr)));
                            Ok(())
                        })));
                        stack.push(Cont(Box::new(move |store, z_store, stack, ret_stack| {
                            step(payload, store, z_store, stack, ret_stack)
                        })));
                    }
                    Some(Expression::Fun(args, body, env)) => {
                        stack.push(Cont(Box::new(|store, _, _, ret_stack| {
                            let (z_args, _) = ret_stack.pop().ok_or(Error("broken".into()))?;
                            let (z_env, _) = ret_stack.pop().ok_or(Error("broken".into()))?;
                            let (z_body, _) = ret_stack.pop().ok_or(Error("broken".into()))?;
                            let z_expr = ZExpr::Fun {
                                arg: z_args,
                                body: z_body,
                                closed_env: z_env,
                            };
                            ret_stack.push((z_expr.z_ptr(&store.poseidon_cache), Some(z_expr)));
                            Ok(())
                        })));
                        stack.push(Cont(Box::new(move |store, z_store, stack, ret_stack| {
                            step(args, store, z_store, stack, ret_stack)
                        })));
                        stack.push(Cont(Box::new(move |store, z_store, stack, ret_stack| {
                            step(env, store, z_store, stack, ret_stack)
                        })));
                        stack.push(Cont(Box::new(move |store, z_store, stack, ret_stack| {
                            step(body, store, z_store, stack, ret_stack)
                        })));
                    }
                    Some(Expression::Num(n)) => {
                        let f = match n {
                            Num::Scalar(f) => f,
                            Num::U64(u) => F::from_u64(u),
                        };
                        stack.push(Cont(Box::new(move |store, _, _, ret_stack| {
                            let z_expr = ZExpr::Num(f);
                            ret_stack.push((z_expr.z_ptr(&store.poseidon_cache), Some(z_expr)));
                            Ok(())
                        })));
                    }
                    Some(Expression::Thunk(Thunk {
                        value,
                        continuation,
                    })) => {
                        let (z_cont, _) = store.get_z_cont(&continuation, z_store)?;
                        stack.push(Cont(Box::new(move |store, _, _, ret_stack| {
                            let (z_value, _) = ret_stack.pop().ok_or(Error("broken".into()))?;
                            let z_expr = ZExpr::Thunk(z_value, z_cont);
                            ret_stack.push((z_expr.z_ptr(&store.poseidon_cache), Some(z_expr)));
                            Ok(())
                        })));
                        stack.push(Cont(Box::new(move |store, z_store, stack, ret_stack| {
                            step(value, store, z_store, stack, ret_stack)
                        })));
                    }
                    Some(Expression::Char(c)) => {
                        stack.push(Cont(Box::new(move |store, _, _, ret_stack| {
                            let z_expr = ZExpr::Char(c);
                            ret_stack.push((z_expr.z_ptr(&store.poseidon_cache), Some(z_expr)));
                            Ok(())
                        })));
                    }
                    Some(Expression::UInt(u)) => {
                        stack.push(Cont(Box::new(move |store, _, _, ret_stack| {
                            let z_expr = ZExpr::UInt(u);
                            ret_stack.push((z_expr.z_ptr(&store.poseidon_cache), Some(z_expr)));
                            Ok(())
                        })));
                    }
                    Some(Expression::StrNil) => {
                        stack.push(Cont(Box::new(|store, _, _, ret_stack| {
                            ret_stack.push((
                                ZExpr::StrNil.z_ptr(&store.poseidon_cache),
                                Some(ZExpr::StrNil),
                            ));
                            Ok(())
                        })));
                    }
                    Some(Expression::StrCons(car, cdr)) => {
                        stack.push(Cont(Box::new(|store, _, _, ret_stack| {
                            let (z_car, _) = ret_stack.pop().ok_or(Error("broken".into()))?;
                            let (z_cdr, _) = ret_stack.pop().ok_or(Error("broken".into()))?;
                            let z_expr = ZExpr::StrCons(z_car, z_cdr);
                            ret_stack.push((z_expr.z_ptr(&store.poseidon_cache), Some(z_expr)));
                            Ok(())
                        })));
                        stack.push(Cont(Box::new(move |store, z_store, stack, ret_stack| {
                            step(car, store, z_store, stack, ret_stack)
                        })));
                        stack.push(Cont(Box::new(move |store, z_store, stack, ret_stack| {
                            step(cdr, store, z_store, stack, ret_stack)
                        })));
                    }
                    Some(Expression::SymNil) => {
                        stack.push(Cont(Box::new(|store, _, _, ret_stack| {
                            ret_stack.push((
                                ZExpr::SymNil.z_ptr(&store.poseidon_cache),
                                Some(ZExpr::SymNil),
                            ));
                            Ok(())
                        })));
                    }
                    Some(Expression::SymCons(car, cdr)) => {
                        stack.push(Cont(Box::new(|store, _, _, ret_stack| {
                            let (z_car, _) = ret_stack.pop().ok_or(Error("broken".into()))?;
                            let (z_cdr, _) = ret_stack.pop().ok_or(Error("broken".into()))?;
                            let z_expr = ZExpr::SymCons(z_car, z_cdr);
                            ret_stack.push((z_expr.z_ptr(&store.poseidon_cache), Some(z_expr)));
                            Ok(())
                        })));
                        stack.push(Cont(Box::new(move |store, z_store, stack, ret_stack| {
                            step(car, store, z_store, stack, ret_stack)
                        })));
                        stack.push(Cont(Box::new(move |store, z_store, stack, ret_stack| {
                            step(cdr, store, z_store, stack, ret_stack)
                        })));
                    }
                    Some(Expression::Key(sym)) => {
                        stack.push(Cont(Box::new(|store, _, _, ret_stack| {
                            let (z_sym, _) = ret_stack.pop().ok_or(Error("broken".into()))?;
                            let z_expr = ZExpr::Key(z_sym);
                            ret_stack.push((z_expr.z_ptr(&store.poseidon_cache), Some(z_expr)));
                            Ok(())
                        })));
                        stack.push(Cont(Box::new(move |store, z_store, stack, ret_stack| {
                            step(sym, store, z_store, stack, ret_stack)
                        })));
                    }
                    None => return Err(Error("get_z_expr unknown opaque".into())),
                }
                Ok(())
            }
        }

        let ptr = *ptr;
        let mut stack = vec![Cont(Box::new(move |store, z_store, stack, ret_stack| {
            step(ptr, store, z_store, stack, ret_stack)
        }))];
        let mut ret_stack = vec![];
        while let Some(Cont(cont)) = stack.pop() {
            cont(self, z_store.clone(), &mut stack, &mut ret_stack)?;
        }
        assert!(ret_stack.len() == 1);
        Ok(ret_stack.pop().expect("Impossible"))
    }

    pub fn to_z_store_with_ptr(&self, ptr: &Ptr<F>) -> Result<(ZStore<F>, ZExprPtr<F>), Error> {
        let z_store = Rc::new(RefCell::new(ZStore::new()));
        let (z_ptr, _) = self.get_z_expr(ptr, Some(z_store.clone()))?;
        Ok((Rc::try_unwrap(z_store).unwrap().into_inner(), z_ptr))
    }

    pub fn to_z_expr(&self, ptr: &Ptr<F>) -> Option<ZExpr<F>> {
        self.get_z_expr(ptr, None).ok()?.1
    }

    pub fn hash_expr(&self, ptr: &Ptr<F>) -> Option<ZExprPtr<F>> {
        self.get_z_expr(ptr, None).ok().map(|x| x.0)
    }

    // TODO: Add errors as below
    //pub fn hash_expr(&self, ptr: &Ptr<F>) -> Result<ZExprPtr<F>, Error> {
    //    self.get_z_expr(ptr, None).map(|x| x.0)
    //}

    pub fn to_z_cont(&self, ptr: &ContPtr<F>) -> Option<ZCont<F>> {
        self.get_z_cont(ptr, None).ok()?.1
    }

    pub fn hash_cont(&self, ptr: &ContPtr<F>) -> Option<ZContPtr<F>> {
        self.get_z_cont(ptr, None).ok().map(|x| x.0)
    }

    pub fn hash_string(&mut self, s: &str) -> ZExprPtr<F> {
        let ptr = self.intern_string(s);
        self.get_z_expr(&ptr, None)
            .expect("known string can't be opaque")
            .0
    }

    pub fn hash_symbol(&mut self, s: Symbol) -> ZExprPtr<F> {
        let ptr = self.intern_symbol(s);
        self.get_z_expr(&ptr, None)
            .expect("known symbol can't be opaque")
            .0
    }

    pub fn car_cdr(&self, ptr: &Ptr<F>) -> Result<(Ptr<F>, Ptr<F>), Error> {
        match ptr.tag {
            ExprTag::Nil => Ok((self.get_nil(), self.get_nil())),
            ExprTag::Cons => match self.fetch(ptr) {
                Some(Expression::Cons(car, cdr)) => Ok((car, cdr)),
                e => Err(Error(format!(
                    "Can only extract car_cdr from known Cons, instead got {:?} {:?}",
                    ptr, e,
                ))),
            },
            ExprTag::Str => match self.fetch(ptr) {
                Some(Expression::StrCons(car, cdr)) => Ok((car, cdr)),
                Some(Expression::StrNil) => Ok((self.get_nil(), self.strnil())),
                _ => unreachable!(),
            },
            _ => Err(Error("Can only extract car_cdr from Cons".into())),
        }
    }

    pub fn get_opaque_ptr(&self, ptr: Ptr<F>) -> Option<ZExprPtr<F>> {
        let s = self.opaque_ptrs.get_index(ptr.raw.opaque_idx()?)?;
        Some(*s)
    }

    // An opaque Ptr is one for which we have the hash, but not the preimages.
    // So we cannot open or traverse the enclosed data, but we can manipulate
    // it atomically and include it in containing structures, etc.
    pub fn new_opaque_ptr(&mut self) -> Ptr<F> {
        // TODO: May need new tag for this.
        // Meanwhile, it is illegal to try to dereference/follow an opaque PTR.
        // So any tag and RawPtr are okay.
        let z_ptr = ZExpr::Nil.z_ptr(&self.poseidon_cache);
        let (i, _) = self.opaque_ptrs.insert_full(z_ptr);
        Ptr::opaque(ExprTag::Nil, i)
    }

    pub fn ptr_eq(&self, a: &Ptr<F>, b: &Ptr<F>) -> Result<bool, Error> {
        // In order to compare Ptrs, we *must* resolve the hashes. Otherwise, we risk failing to recognize equality of
        // compound data with opaque data in either element's transitive closure.
        match (self.hash_expr(a), self.hash_expr(b)) {
            (Some(a_hash), Some(b_hash)) => Ok(a.tag == b.tag && a_hash == b_hash),
            _ => Err(Error(
                "one or more values missing when comparing Ptrs for equality".into(),
            )),
        }
    }

    pub fn cons_eq(&self, a: &Ptr<F>, b: &Ptr<F>) -> bool {
        assert_eq!(ExprTag::Cons, a.tag);
        assert_eq!(ExprTag::Cons, b.tag);

        let a_opaque = a.is_opaque();
        let b_opaque = b.is_opaque();

        if !a_opaque && !b_opaque {
            return a == b;
        }
        self.hash_expr(a) == self.hash_expr(b)
    }

    /// Fill the cache for Scalars. Only Ptrs which have been interned since last hydration will be hashed, so it is
    /// safe to call this incrementally. However, for best proving performance, we should call exactly once so all
    /// hashing can be batched, e.g. on the GPU.
    pub fn hydrate_scalar_cache(&mut self) {
        self.ensure_constants();

        self.dehydrated.par_iter().for_each(|ptr| {
            self.hash_expr(ptr).expect("failed to hash_expr");
        });

        self.dehydrated.truncate(0);

        self.dehydrated_cont.par_iter().for_each(|ptr| {
            self.hash_cont(ptr).expect("failed to hash_cont");
        });

        self.dehydrated_cont.truncate(0);

        self.dehydrated_cont.clear();
    }

    fn ensure_constants(&mut self) {
        // This will clobber whatever was there before.
        let _ = self.constants.set(NamedConstants::new(self));
    }

    pub fn get_constants(&self) -> &NamedConstants<F> {
        self.constants.get_or_init(|| NamedConstants::new(self))
    }

    /// The only places that `ZPtr`s for `Ptr`s should be created, to
    /// ensure that they are cached properly
    fn create_z_expr_ptr(&self, ptr: Ptr<F>, hash: F) -> ZExprPtr<F> {
        let z_ptr = ZPtr(ptr.tag, hash);
        self.z_expr_ptr_map.insert(z_ptr, Box::new(ptr));
        z_ptr
    }

    pub fn intern_z_expr_ptr(&mut self, z_ptr: ZExprPtr<F>, z_store: &ZStore<F>) -> Option<Ptr<F>> {
        if let Some(ptr) = self.fetch_scalar(&z_ptr) {
            Some(ptr)
        } else {
            use ZExpr::*;
            match (z_ptr.tag(), z_store.get_expr(&z_ptr)) {
                (ExprTag::Nil, Some(Nil)) => {
                    let ptr = self.lurk_sym("nil");
                    self.create_z_expr_ptr(ptr, *z_ptr.value());
                    Some(ptr)
                }
                (ExprTag::Cons, Some(Cons(car, cdr))) => {
                    let car = self.intern_z_expr_ptr(car, z_store)?;
                    let cdr = self.intern_z_expr_ptr(cdr, z_store)?;
                    let ptr = self.intern_cons(car, cdr);
                    self.create_z_expr_ptr(ptr, *z_ptr.value());
                    Some(ptr)
                }
                (ExprTag::Comm, Some(Comm(secret, payload))) => {
                    let payload = self.intern_z_expr_ptr(payload, z_store)?;
                    let ptr = self.intern_comm(secret, payload);
                    self.create_z_expr_ptr(ptr, *z_ptr.value());
                    Some(ptr)
                }
                (ExprTag::Str, Some(StrNil)) => {
                    let ptr = self.intern_strnil();
                    self.create_z_expr_ptr(ptr, *z_ptr.value());
                    Some(ptr)
                }
                (ExprTag::Str, Some(StrCons(strcar, strcdr))) => {
                    let strcar = self.intern_z_expr_ptr(strcar, z_store)?;
                    let strcdr = self.intern_z_expr_ptr(strcdr, z_store)?;
                    let ptr = self.intern_strcons(strcar, strcdr);
                    self.create_z_expr_ptr(ptr, *z_ptr.value());
                    Some(ptr)
                }
                (ExprTag::Sym, Some(SymNil)) => {
                    let ptr = self.intern_symnil(false);
                    self.create_z_expr_ptr(ptr, *z_ptr.value());
                    Some(ptr)
                }
                (ExprTag::Sym, Some(SymCons(symcar, symcdr))) => {
                    let symcar = self.intern_z_expr_ptr(symcar, z_store)?;
                    let symcdr = self.intern_z_expr_ptr(symcdr, z_store)?;
                    let ptr = self.intern_symcons(symcar, symcdr);
                    self.create_z_expr_ptr(ptr, *z_ptr.value());
                    Some(ptr)
                }
                (ExprTag::Key, Some(SymNil)) => {
                    let ptr = self.intern_symnil(true);
                    self.create_z_expr_ptr(ptr, *z_ptr.value());
                    Some(ptr)
                }
                // TODO: check if this is correctly returning a Tag::Key
                (ExprTag::Key, Some(SymCons(keycar, keycdr))) => {
                    let keycar = self.intern_z_expr_ptr(keycar, z_store)?;
                    let keycdr = self.intern_z_expr_ptr(keycdr, z_store)?;
                    let ptr = self.intern_symcons(keycar, keycdr);
                    self.create_z_expr_ptr(ptr, *z_ptr.value());
                    Some(ptr)
                }
                (ExprTag::Num, Some(Num(x))) => {
                    let ptr = self.intern_num(crate::Num::Scalar(x));
                    self.create_z_expr_ptr(ptr, *z_ptr.value());
                    Some(ptr)
                }
                (ExprTag::Char, Some(Char(x))) => Some(x.into()),
                (ExprTag::U64, Some(UInt(x))) => Some(self.intern_uint(x)),
                (ExprTag::Thunk, Some(Thunk(value, continuation))) => {
                    let value = self.intern_z_expr_ptr(value, z_store)?;
                    let continuation = self.intern_z_cont_ptr(continuation, z_store)?;
                    let ptr = self.intern_thunk(expr::Thunk {
                        value,
                        continuation,
                    });
                    self.create_z_expr_ptr(ptr, *z_ptr.value());
                    Some(ptr)
                }
                (
                    ExprTag::Fun,
                    Some(Fun {
                        arg,
                        body,
                        closed_env,
                    }),
                ) => {
                    let arg = self.intern_z_expr_ptr(arg, z_store)?;
                    let body = self.intern_z_expr_ptr(body, z_store)?;
                    let env = self.intern_z_expr_ptr(closed_env, z_store)?;
                    let ptr = self.intern_fun(arg, body, env);
                    self.create_z_expr_ptr(ptr, *z_ptr.value());
                    Some(ptr)
                }
                (tag, None) => {
                    let ptr = self.intern_maybe_opaque(tag, z_ptr.1);
                    self.create_z_expr_ptr(ptr, *z_ptr.value());
                    Some(ptr)
                }
                _ => {
                    //println!("Failed to get ptr for zptr: {:?}", z_ptr);
                    None
                }
            }
        }
    }

    fn create_z_cont_ptr(&self, ptr: ContPtr<F>, hash: F) -> ZContPtr<F> {
        let z_ptr = ZPtr(ptr.tag, hash);
        self.z_cont_ptr_map.insert(z_ptr, Box::new(ptr));
        z_ptr
    }

    pub fn intern_z_cont_ptr(
        &mut self,
        z_ptr: ZContPtr<F>,
        z_store: &ZStore<F>,
    ) -> Option<ContPtr<F>> {
        use ZCont::*;
        let tag: ContTag = z_ptr.tag();

        if let Some(cont) = z_store.get_cont(&z_ptr) {
            let continuation = match cont {
                Outermost => Continuation::Outermost,
                Dummy => Continuation::Dummy,
                Terminal => Continuation::Terminal,
                Call0 {
                    saved_env,
                    continuation,
                } => Continuation::Call0 {
                    saved_env: self.intern_z_expr_ptr(saved_env, z_store)?,
                    continuation: self.intern_z_cont_ptr(continuation, z_store)?,
                },
                Call {
                    saved_env,
                    unevaled_arg,
                    continuation,
                } => Continuation::Call {
                    saved_env: self.intern_z_expr_ptr(saved_env, z_store)?,
                    unevaled_arg: self.intern_z_expr_ptr(unevaled_arg, z_store)?,
                    continuation: self.intern_z_cont_ptr(continuation, z_store)?,
                },
                Call2 {
                    saved_env,
                    function,
                    continuation,
                } => Continuation::Call2 {
                    saved_env: self.intern_z_expr_ptr(saved_env, z_store)?,
                    function: self.intern_z_expr_ptr(function, z_store)?,
                    continuation: self.intern_z_cont_ptr(continuation, z_store)?,
                },
                Tail {
                    saved_env,
                    continuation,
                } => Continuation::Tail {
                    saved_env: self.intern_z_expr_ptr(saved_env, z_store)?,
                    continuation: self.intern_z_cont_ptr(continuation, z_store)?,
                },
                Error => Continuation::Error,
                Lookup {
                    saved_env,
                    continuation,
                } => Continuation::Lookup {
                    saved_env: self.intern_z_expr_ptr(saved_env, z_store)?,
                    continuation: self.intern_z_cont_ptr(continuation, z_store)?,
                },
                Unop {
                    operator,
                    continuation,
                } => Continuation::Unop {
                    operator,
                    continuation: self.intern_z_cont_ptr(continuation, z_store)?,
                },
                Binop {
                    operator,
                    saved_env,
                    unevaled_args,
                    continuation,
                } => Continuation::Binop {
                    operator,
                    saved_env: self.intern_z_expr_ptr(saved_env, z_store)?,
                    unevaled_args: self.intern_z_expr_ptr(unevaled_args, z_store)?,
                    continuation: self.intern_z_cont_ptr(continuation, z_store)?,
                },
                Binop2 {
                    operator,
                    evaled_arg,
                    continuation,
                } => Continuation::Binop2 {
                    operator,
                    evaled_arg: self.intern_z_expr_ptr(evaled_arg, z_store)?,
                    continuation: self.intern_z_cont_ptr(continuation, z_store)?,
                },
                If {
                    unevaled_args,
                    continuation,
                } => Continuation::If {
                    unevaled_args: self.intern_z_expr_ptr(unevaled_args, z_store)?,
                    continuation: self.intern_z_cont_ptr(continuation, z_store)?,
                },
                Let {
                    var,
                    body,
                    saved_env,
                    continuation,
                } => Continuation::Let {
                    var: self.intern_z_expr_ptr(var, z_store)?,
                    body: self.intern_z_expr_ptr(body, z_store)?,
                    saved_env: self.intern_z_expr_ptr(saved_env, z_store)?,
                    continuation: self.intern_z_cont_ptr(continuation, z_store)?,
                },
                LetRec {
                    var,
                    body,
                    saved_env,
                    continuation,
                } => Continuation::LetRec {
                    var: self.intern_z_expr_ptr(var, z_store)?,
                    body: self.intern_z_expr_ptr(body, z_store)?,
                    saved_env: self.intern_z_expr_ptr(saved_env, z_store)?,
                    continuation: self.intern_z_cont_ptr(continuation, z_store)?,
                },
                Emit { continuation } => Continuation::Emit {
                    continuation: self.intern_z_cont_ptr(continuation, z_store)?,
                },
            };

            if continuation.cont_tag() == tag {
                let ptr = continuation.intern_aux(self);
                self.create_z_cont_ptr(ptr, *z_ptr.value());
                Some(ptr)
            } else {
                None
            }
        } else {
            None
        }
    }
}

impl<F: LurkField> Expression<F> {
    pub fn is_keyword_sym(&self) -> bool {
        matches!(self, Expression::Key(_))
    }

    pub const fn as_str(&self) -> Option<&str> {
        match self {
            Expression::StrCons(_, _) => todo!(),
            Expression::StrNil => Some(""),
            _ => None,
        }
    }

    //pub fn as_sym_str(&self) -> Option<String> {
    //    todo!()
    //    //match self {
    //    //    Expression::Sym(s) => Some(s.full_name()),
    //    //    _ => None,
    //    //}
    //}

    //pub const fn as_sym(&self) -> Option<&Symbol> {
    //    todo!()
    //    //match self {
    //    //    Expression::Sym(s) => Some(s),
    //    //    _ => None,
    //    //}
    //}

    //pub fn as_simple_keyword_string(&self) -> Option<String> {
    //    todo!()
    //    //match self {
    //    //    Expression::Sym(s) => s.simple_keyword_name(),
    //    //    _ => None,
    //    //}
    //}

    pub const fn is_null(&self) -> bool {
        matches!(self, Self::Nil)
    }

    pub const fn is_cons(&self) -> bool {
        matches!(self, Self::Cons(_, _))
    }

    pub const fn is_list(&self) -> bool {
        self.is_null() || self.is_cons()
    }

    pub const fn is_sym(&self) -> bool {
        matches!(self, Self::SymCons(..) | Self::SymNil)
    }
    pub const fn is_fun(&self) -> bool {
        matches!(self, Self::Fun(_, _, _))
    }

    pub const fn is_num(&self) -> bool {
        matches!(self, Self::Num(_))
    }
    pub const fn is_str(&self) -> bool {
        matches!(self, Self::StrCons(..) | Self::StrNil)
    }

    pub const fn is_thunk(&self) -> bool {
        matches!(self, Self::Thunk(_))
    }
}

#[derive(Copy, Clone, Debug)]
pub struct ConstantPtrs<F: LurkField>(Option<ZExprPtr<F>>, Ptr<F>);

impl<F: LurkField> ConstantPtrs<F> {
    pub fn value(&self) -> F {
        *self.scalar_ptr().value()
    }
    pub fn scalar_ptr(&self) -> ZExprPtr<F> {
        self.0
            .expect("ZExprPtr missing; hydrate_scalar_cache should have been called.")
    }
    pub const fn ptr(&self) -> Ptr<F> {
        self.1
    }
}

#[derive(Clone, Copy, Debug)]
pub struct NamedConstants<F: LurkField> {
    pub t: ConstantPtrs<F>,
    pub nil: ConstantPtrs<F>,
    pub lambda: ConstantPtrs<F>,
    pub quote: ConstantPtrs<F>,
    pub let_: ConstantPtrs<F>,
    pub letrec: ConstantPtrs<F>,
    pub cons: ConstantPtrs<F>,
    pub strcons: ConstantPtrs<F>,
    pub begin: ConstantPtrs<F>,
    pub car: ConstantPtrs<F>,
    pub cdr: ConstantPtrs<F>,
    pub atom: ConstantPtrs<F>,
    pub emit: ConstantPtrs<F>,
    pub sum: ConstantPtrs<F>,
    pub diff: ConstantPtrs<F>,
    pub product: ConstantPtrs<F>,
    pub quotient: ConstantPtrs<F>,
    pub modulo: ConstantPtrs<F>,
    pub num_equal: ConstantPtrs<F>,
    pub equal: ConstantPtrs<F>,
    pub less: ConstantPtrs<F>,
    pub less_equal: ConstantPtrs<F>,
    pub greater: ConstantPtrs<F>,
    pub greater_equal: ConstantPtrs<F>,
    pub current_env: ConstantPtrs<F>,
    pub if_: ConstantPtrs<F>,
    pub hide: ConstantPtrs<F>,
    pub commit: ConstantPtrs<F>,
    pub num: ConstantPtrs<F>,
    pub u64: ConstantPtrs<F>,
    pub comm: ConstantPtrs<F>,
    pub char: ConstantPtrs<F>,
    pub eval: ConstantPtrs<F>,
    pub open: ConstantPtrs<F>,
    pub secret: ConstantPtrs<F>,
    pub dummy: ConstantPtrs<F>,
}

impl<F: LurkField> NamedConstants<F> {
    pub fn new(store: &Store<F>) -> Self {
        let hash_sym = |name: &str| {
            let ptr = store.get_lurk_sym(name).unwrap();
            let maybe_z_ptr = store.hash_expr(&ptr);
            ConstantPtrs(maybe_z_ptr, ptr)
        };

        let t = hash_sym("t");
        let nil = ConstantPtrs(
            Some(ZExpr::Nil.z_ptr(&store.poseidon_cache)),
            store.get_nil(),
        );
        let lambda = hash_sym("lambda");
        let quote = hash_sym("quote");
        let let_ = hash_sym("let");
        let letrec = hash_sym("letrec");
        let cons = hash_sym("cons");
        let strcons = hash_sym("strcons");
        let begin = hash_sym("begin");
        let car = hash_sym("car");
        let cdr = hash_sym("cdr");
        let atom = hash_sym("atom");
        let emit = hash_sym("emit");
        let sum = hash_sym("+");
        let diff = hash_sym("-");
        let product = hash_sym("*");
        let quotient = hash_sym("/");
        let modulo = hash_sym("%");
        let num_equal = hash_sym("=");
        let equal = hash_sym("eq");
        let less = hash_sym("<");
        let less_equal = hash_sym("<=");
        let greater = hash_sym(">");
        let greater_equal = hash_sym(">=");
        let current_env = hash_sym("current-env");
        let if_ = hash_sym("if");
        let hide = hash_sym("hide");
        let commit = hash_sym("commit");
        let num = hash_sym("num");
        let u64 = hash_sym("u64");
        let comm = hash_sym("comm");
        let char = hash_sym("char");
        let eval = hash_sym("eval");
        let open = hash_sym("open");
        let secret = hash_sym("secret");
        let dummy = hash_sym("_");

        Self {
            t,
            nil,
            lambda,
            quote,
            let_,
            letrec,
            cons,
            strcons,
            begin,
            car,
            cdr,
            atom,
            emit,
            sum,
            diff,
            product,
            quotient,
            modulo,
            num_equal,
            equal,
            less,
            less_equal,
            greater,
            greater_equal,
            current_env,
            if_,
            hide,
            commit,
            num,
            u64,
            comm,
            char,
            eval,
            open,
            secret,
            dummy,
        }
    }
}

impl<F: LurkField> ZStore<F> {
    pub fn to_store(&self) -> Store<F> {
        let mut store = Store::new();

        for ptr in self.expr_map.keys() {
            store.intern_z_expr_ptr(*ptr, self);
        }
        for ptr in self.cont_map.keys() {
            store.intern_z_cont_ptr(*ptr, self);
        }
        store
    }

    pub fn to_store_with_z_ptr(&self, z_ptr: &ZExprPtr<F>) -> Result<(Store<F>, Ptr<F>), Error> {
        let mut store = Store::new();

        for ptr in self.expr_map.keys() {
            store.intern_z_expr_ptr(*ptr, self);
        }
        for ptr in self.cont_map.keys() {
            store.intern_z_cont_ptr(*ptr, self);
        }
        match store.intern_z_expr_ptr(*z_ptr, self) {
            Some(ptr_ret) => Ok((store, ptr_ret)),
            None => Err(Error("Couldn't find given ZExprPtr".into())),
        }
    }
}

#[cfg(test)]
pub mod test {
    use crate::writer::Write;
    use crate::{
        eval::{
            empty_sym_env,
            lang::{Coproc, Lang},
            Evaluator,
        },
        parser::position::Pos,
    };
    use crate::{list, num, symbol};

    use blstrs::Scalar as Fr;

    use super::*;

    #[test]
    fn test_print_num() {
        let mut store = Store::<Fr>::default();
        let num = store.num(5);
        let res = num.fmt_to_string(&store);
        assert_eq!(&res, &"5");
    }

    #[test]
    fn tag_vals() {
        assert_eq!(0, ExprTag::Nil as u64);
        assert_eq!(1, ExprTag::Cons as u64);
        assert_eq!(2, ExprTag::Sym as u64);
        assert_eq!(3, ExprTag::Fun as u64);
        assert_eq!(4, ExprTag::Num as u64);
        assert_eq!(5, ExprTag::Thunk as u64);
        assert_eq!(6, ExprTag::Str as u64);
        assert_eq!(7, ExprTag::Char as u64);
        assert_eq!(8, ExprTag::Comm as u64);
        assert_eq!(9, ExprTag::U64 as u64);
        assert_eq!(10, ExprTag::Key as u64);
    }

    #[test]
    fn cont_tag_vals() {
        use super::ContTag::*;

        assert_eq!(0b0001_0000_0000_0000, Outermost as u16);
        assert_eq!(0b0001_0000_0000_0001, Call0 as u16);
        assert_eq!(0b0001_0000_0000_0010, Call as u16);
        assert_eq!(0b0001_0000_0000_0011, Call2 as u16);
        assert_eq!(0b0001_0000_0000_0100, Tail as u16);
        assert_eq!(0b0001_0000_0000_0101, Error as u16);
        assert_eq!(0b0001_0000_0000_0110, Lookup as u16);
        assert_eq!(0b0001_0000_0000_0111, Unop as u16);
        assert_eq!(0b0001_0000_0000_1000, Binop as u16);
        assert_eq!(0b0001_0000_0000_1001, Binop2 as u16);
        assert_eq!(0b0001_0000_0000_1010, If as u16);
        assert_eq!(0b0001_0000_0000_1011, Let as u16);
        assert_eq!(0b0001_0000_0000_1100, LetRec as u16);
        assert_eq!(0b0001_0000_0000_1101, Dummy as u16);
        assert_eq!(0b0001_0000_0000_1110, Terminal as u16);
        assert_eq!(0b0001_0000_0000_1111, Emit as u16);
    }

    #[test]
    fn store() {
        let mut store = Store::<Fr>::default();

        let num_ptr = store.num(123);
        let num = store.fetch(&num_ptr).unwrap();
        let num_again = store.fetch(&num_ptr).unwrap();

        assert_eq!(num, num_again);
    }

    #[test]
    fn equality() {
        let mut store = Store::<Fr>::default();

        let (a, b) = (store.num(123), store.sym("pumpkin"));
        let cons1 = store.intern_cons(a, b);
        let (a, b) = (store.num(123), store.sym("pumpkin"));
        let cons2 = store.intern_cons(a, b);

        assert_eq!(cons1, cons2);
        assert_eq!(store.car(&cons1).unwrap(), store.car(&cons2).unwrap());
        assert_eq!(store.cdr(&cons1).unwrap(), store.cdr(&cons2).unwrap());

        let (a, d) = store.car_cdr(&cons1).unwrap();
        assert_eq!(store.car(&cons1).unwrap(), a);
        assert_eq!(store.cdr(&cons1).unwrap(), d);
    }

    #[test]
    fn opaque_fun() {
        let mut store = Store::<Fr>::default();

        let arg = store.sym("A");
        let body_form = store.num(123);
        let body2_form = store.num(987);
        let body = store.list(&[body_form]);
        let body2 = store.list(&[body2_form]);
        let empty_env = empty_sym_env(&store);
        let fun = store.intern_fun(arg, body, empty_env);
        let fun2 = store.intern_fun(arg, body2, empty_env);
        let fun_hash = store.hash_expr(&fun).unwrap();
        let fun_hash2 = store.hash_expr(&fun2).unwrap();
        let opaque_fun = store.intern_opaque_fun(*fun_hash.value());
        let opaque_fun2 = store.intern_opaque_fun(*fun_hash2.value());

        let eq = store.lurk_sym("eq");
        let t = store.lurk_sym("t");
        let nil = store.nil();
        let limit = 10;
        let lang: Lang<Fr, Coproc<Fr>> = Lang::new();
        {
            let comparison_expr = store.list(&[eq, fun, opaque_fun]);
            println!("comparison_expr: {}", comparison_expr.fmt_to_string(&store));
            let (result, _, _) =
                Evaluator::new(comparison_expr, empty_env, &mut store, limit, &lang)
                    .eval()
                    .unwrap();
            assert_eq!(t, result.expr);
        }
        {
            let comparison_expr = store.list(&[eq, fun2, opaque_fun]);
            println!("comparison_expr: {}", comparison_expr.fmt_to_string(&store));
            let (result, _, _) =
                Evaluator::new(comparison_expr, empty_env, &mut store, limit, &lang)
                    .eval()
                    .unwrap();
            assert_eq!(nil, result.expr);
        }
        {
            let comparison_expr = store.list(&[eq, fun2, opaque_fun2]);
            let (result, _, _) =
                Evaluator::new(comparison_expr, empty_env, &mut store, limit, &lang)
                    .eval()
                    .unwrap();
            assert_eq!(t, result.expr);
        }
        {
            // This test is important. It demonstrates that we can handle opaque data in compound data being evaluated
            // without this affecting equality semantics.

            let n = store.num(123);
            let cons = store.lurk_sym("cons");
            let cons_expr1 = store.list(&[cons, fun, n]);
            let cons_expr2 = store.list(&[cons, opaque_fun, n]);

            let comparison_expr = store.list(&[eq, cons_expr1, cons_expr2]);
            let (result, _, _) =
                Evaluator::new(comparison_expr, empty_env, &mut store, limit, &lang)
                    .eval()
                    .unwrap();
            assert_eq!(t, result.expr);
        }
    }

    #[test]
    fn opaque_sym() {
        let mut store = Store::<Fr>::default();

        let empty_env = empty_sym_env(&store);
        let sym = store.sym("sym");
        let sym2 = store.sym("sym2");
        let sym_hash = store.hash_expr(&sym).unwrap();
        let sym_hash2 = store.hash_expr(&sym2).unwrap();
        let opaque_sym = store.intern_opaque_sym(*sym_hash.value());
        let opaque_sym2 = store.intern_opaque_sym(*sym_hash2.value());

        let quote = store.lurk_sym("quote");
        let qsym = store.list(&[quote, sym]);
        let qsym2 = store.list(&[quote, sym2]);
        let qsym_opaque = store.list(&[quote, opaque_sym]);
        let qsym_opaque2 = store.list(&[quote, opaque_sym2]);

        let eq = store.lurk_sym("eq");
        let t = store.lurk_sym("t");
        let nil = store.nil();
        let limit = 10;

        // When an opaque sym is inserted into a store which contains the same sym, the store knows its identity.
        // Should we just immediately coalesce and never create an opaque version in that case? Probably not because
        // that may interact badly with explicit hiding to be implemented.
        // Let's defer any such considerations until we have a well-specified way of segreting secret/private data.
        //
        // If implemented, the following commented test would pass.
        // assert_eq!(sym.fmt_to_string(&store), opaque_sym.fmt_to_string(&store));

        // For now, all opaque data remains opaque, even if the Store has enough information to clarify it.
        assert!(sym.fmt_to_string(&store) != opaque_sym.fmt_to_string(&store));

        let mut other_store = Store::<Fr>::default();
        let other_opaque_sym = other_store.intern_opaque_sym(*sym_hash.value());

        let other_sym = other_store.sym("sym");
        // other_sym and other_opaque_sym are not equal, since the non-opaque symbol was inserted after the opaque one.
        // TODO: we could check for this and fix when inserting non-opaque syms. If we decide to clarify opaque data
        // when possible, we should do this too.
        assert!(
            other_sym.fmt_to_string(&other_store) != other_opaque_sym.fmt_to_string(&other_store)
        );

        let num = num::Num::from_scalar(*sym_hash.value());
        assert_eq!(
            format!(
                "<Opaque Sym {}>",
                Expression::Num(num).fmt_to_string(&store)
            ),
            other_opaque_sym.fmt_to_string(&other_store)
        );

        // We need to insert a few opaque syms in other_store, in order to acquire a raw_ptr that doesn't exist in
        // store. Use that to check for a malformed/missing opaque sym in store below.
        let _other_opaque_sym2 = other_store.intern_opaque_sym(*sym_hash.value());

        let lang = Lang::<Fr, Coproc<Fr>>::new();
        {
            let comparison_expr = store.list(&[eq, qsym, qsym_opaque]);
            let (result, _, _) =
                Evaluator::new(comparison_expr, empty_env, &mut store, limit, &lang)
                    .eval()
                    .unwrap();
            assert_eq!(t, result.expr);
        }
        {
            let comparison_expr = store.list(&[eq, qsym2, qsym_opaque]);
            let (result, _, _) =
                Evaluator::new(comparison_expr, empty_env, &mut store, limit, &lang)
                    .eval()
                    .unwrap();
            assert_eq!(nil, result.expr);
        }
        {
            let comparison_expr = store.list(&[eq, qsym2, qsym_opaque2]);
            let (result, _, _) =
                Evaluator::new(comparison_expr, empty_env, &mut store, limit, &lang)
                    .eval()
                    .unwrap();
            assert_eq!(t, result.expr);
        }
        {
            // This test is important. It demonstrates that we can handle opaque data in compound data being evaluated
            // without this affecting equality semantics.

            let n = store.num(123);
            let cons = store.lurk_sym("cons");
            let cons_expr1 = store.list(&[cons, qsym, n]);
            let cons_expr2 = store.list(&[cons, qsym_opaque, n]);

            let comparison_expr = store.list(&[eq, cons_expr1, cons_expr2]);
            let lang: Lang<Fr, Coproc<Fr>> = Lang::new();
            let (result, _, _) =
                Evaluator::new(comparison_expr, empty_env, &mut store, limit, &lang)
                    .eval()
                    .unwrap();
            assert_eq!(t, result.expr);
        }
    }

    #[test]
    fn opaque_cons() {
        let mut store = Store::<Fr>::default();

        let num1 = store.num(123);
        let num2 = store.num(987);
        let empty_env = empty_sym_env(&store);
        let cons = store.intern_cons(num1, num2);
        let cons2 = store.intern_cons(num2, num1);
        let cons_hash = store.hash_expr(&cons).unwrap();
        let cons_hash2 = store.hash_expr(&cons2).unwrap();
        let opaque_cons = store.intern_opaque_cons(*cons_hash.value());
        let opaque_cons2 = store.intern_opaque_cons(*cons_hash2.value());

        let eq = store.lurk_sym("eq");
        let t = store.lurk_sym("t");
        let nil = store.nil();
        let limit = 10;
        let quote = store.lurk_sym("quote");
        let qcons = store.list(&[quote, cons]);
        let qcons2 = store.list(&[quote, cons2]);
        let qcons_opaque = store.list(&[quote, opaque_cons]);
        let qcons_opaque2 = store.list(&[quote, opaque_cons2]);

        let num = Expression::Num(num::Num::Scalar(*cons_hash.value()));
        let lang = Lang::<Fr, Coproc<Fr>>::new();

        assert_eq!(
            format!("<Opaque Cons {}>", num.fmt_to_string(&store)),
            opaque_cons.fmt_to_string(&store)
        );

        {
            let comparison_expr = store.list(&[eq, qcons, qcons_opaque]);
            let (result, _, _) =
                Evaluator::new(comparison_expr, empty_env, &mut store, limit, &lang)
                    .eval()
                    .unwrap();
            assert_eq!(t, result.expr);
        }
        {
            let comparison_expr = store.list(&[eq, qcons2, qcons_opaque]);
            let (result, _, _) =
                Evaluator::new(comparison_expr, empty_env, &mut store, limit, &lang)
                    .eval()
                    .unwrap();
            assert_eq!(nil, result.expr);
        }
        {
            let comparison_expr = store.list(&[eq, qcons2, qcons_opaque2]);
            let (result, _, _) =
                Evaluator::new(comparison_expr, empty_env, &mut store, limit, &lang)
                    .eval()
                    .unwrap();
            assert_eq!(t, result.expr);
        }
        {
            // This test is important. It demonstrates that we can handle opaque data in compound data being evaluated
            // without this affecting equality semantics.

            let n = store.num(123);
            let n2 = store.num(321);
            let cons_sym = store.lurk_sym("cons");
            let cons_expr1 = store.list(&[cons_sym, qcons, n]);
            let cons_expr2 = store.list(&[cons_sym, qcons_opaque, n]);
            let cons_expr3 = store.list(&[cons_sym, qcons_opaque, n2]);

            let comparison_expr = store.list(&[eq, cons_expr1, cons_expr2]);
            let comparison_expr2 = store.list(&[eq, cons_expr1, cons_expr3]);

            let lang: Lang<Fr, Coproc<Fr>> = Lang::new();
            {
                let (result, _, _) =
                    Evaluator::new(comparison_expr, empty_env, &mut store, limit, &lang)
                        .eval()
                        .unwrap();
                assert_eq!(t, result.expr);
            }
            {
                let (result, _, _) =
                    Evaluator::new(comparison_expr2, empty_env, &mut store, limit, &lang)
                        .eval()
                        .unwrap();
                assert_eq!(nil, result.expr);
            }
        }
    }

    fn make_maybe_opaque_cons(store: &mut Store<Fr>, car: u64, cdr: u64) -> Ptr<Fr> {
        let num1 = store.num(Num::<Fr>::from(car));
        let num2 = store.num(Num::<Fr>::from(cdr));
        let cons = store.intern_cons(num1, num2);
        let cons_hash = store.hash_expr(&cons).unwrap();

        store.intern_maybe_opaque_cons(*cons_hash.value())
    }

    fn make_opaque_cons(store: &mut Store<Fr>) -> Ptr<Fr> {
        store.intern_opaque_cons(12345.into())
    }

    #[test]
    #[should_panic]
    fn opaque_cons_car() {
        let mut store = Store::<Fr>::default();

        let opaque_cons = make_opaque_cons(&mut store);
        store.car(&opaque_cons).unwrap();
    }
    #[test]
    #[should_panic]
    fn opaque_cons_cdr() {
        let mut store = Store::<Fr>::default();

        let opaque_cons = make_opaque_cons(&mut store);
        store.cdr(&opaque_cons).unwrap();
    }

    #[test]
    fn maybe_opaque_cons_car() {
        let mut store = Store::<Fr>::default();

        let opaque_cons = make_maybe_opaque_cons(&mut store, 123, 987);
        store.car(&opaque_cons).unwrap();
    }
    #[test]
    fn maybe_opaque_cons_cdr() {
        let mut store = Store::<Fr>::default();

        let opaque_cons = make_maybe_opaque_cons(&mut store, 123, 987);
        store.cdr(&opaque_cons).unwrap();
    }

    #[test]
    fn sym_and_key_hashes() {
        let s = &mut Store::<Fr>::default();

        let sym = s.sym("orange");
        let key = s.key("orange");

        let sym_ptr = s.hash_expr(&sym).unwrap();
        let key_ptr = s.hash_expr(&key).unwrap();
        let sym_hash = sym_ptr.1;
        let key_hash = key_ptr.1;

        assert_eq!(sym_hash, key_hash);
        assert!(sym_ptr != key_ptr);
    }

    #[test]
    fn sym_in_list() {
        let s = &mut Store::<Fr>::default();

        let foo_list = list!(Fr, [symbol!(["foo"])]);
        let foo_sym = symbol!(Fr, ["foo"]);

        let expr = s.intern_syntax(foo_list);
        let sym = s.intern_syntax(foo_sym);
        let sym1 = s.car(&expr).unwrap();
        let sss = s.fetch_sym(&sym);
        let hash = s.hash_expr(&sym);
        dbg!(&sym1, &sss, &hash);

        assert_eq!(sym, sym1);
    }

    #[test]
    fn empty_sym_tag_hash() {
        let s = &mut Store::<Fr>::default();

        let sym = s.sym("");
        let sym_tag = s.hash_expr(&sym).unwrap().0;
        // let sym_hash = s.hash_expr(&sym).unwrap().1;

        assert_eq!(ExprTag::Sym, sym_tag);

        // FIXME: What should this be? Should this even be allowed?
        // assert_eq!(Fr::from(0), sym_hash)
    }

    #[test]
    fn str_car_cdr_hashes() {
        let s = &mut Store::<Fr>::default();

        let str = s.intern_string("ORANGE");
        let str2 = s.cdr(&str).unwrap();
        let c = s.car(&str).unwrap();

        let str_hash = s.hash_expr(&str).unwrap().1;

        let str_again = s.cons(c, str2);
        let str_again_hash = s.hash_expr(&str_again).unwrap().1;

        assert_eq!(str_hash, str_again_hash);
    }

    fn str_inner_fetch_aux(str: &str, hydrate: bool) {
        let s = &mut Store::<Fr>::default();

        let str = s.intern_string(str);
        let str2 = s.cdr(&str).unwrap();

        // Unless the cache is hydrated, the inner destructuring will not map the ZExprPtr to corresponding Ptr.
        if hydrate {
            s.hydrate_scalar_cache();
        };

        let str2_scalar_ptr = s.hash_expr(&str2).unwrap();

        let str2_again = s.fetch_scalar(&str2_scalar_ptr).unwrap();

        assert_eq!(str2, str2_again);
    }

    #[test]
    fn str_inner_fetch_hydrated() {
        str_inner_fetch_aux(r#" "ORANGE" "#, true);
    }

    #[test]
    fn str_inner_fetch_unhydrated() {
        str_inner_fetch_aux(r#" "ORANGE" "#, false);
    }

    fn empty_str_fetch_aux(hydrate: bool) {
        let s = &mut Store::<Fr>::default();

        let str = s.intern_string("");

        // Unless the cache is hydrated, the inner destructuring will not map the ZExprPtr to corresponding Ptr.
        if hydrate {
            s.hydrate_scalar_cache();
        };

        let str_scalar_ptr = s.hash_expr(&str).unwrap();

        let str_again = s.fetch_scalar(&str_scalar_ptr).unwrap();

        assert_eq!(str, str_again);
    }
    #[test]
    fn empty_str_fetch_hydrated() {
        empty_str_fetch_aux(true);
    }

    #[test]
    fn empty_str_fetch_unhydrated() {
        empty_str_fetch_aux(false);
    }

    #[test]
    fn opaque_comm_fmt() {
        let s = &mut Store::<Fr>::default();

        let scalar = Fr::from(123);
        let opaque_comm = s.intern_opaque_comm(Fr::from(123));

        let num = num::Num::from_scalar(scalar);
        assert_eq!(
            format!("<Opaque Comm {}>", Expression::Num(num).fmt_to_string(s)),
            opaque_comm.fmt_to_string(s),
        );
    }
}<|MERGE_RESOLUTION|>--- conflicted
+++ resolved
@@ -21,17 +21,7 @@
 use crate::z_store::ZStore;
 use crate::{Num, UInt};
 
-<<<<<<< HEAD
-use crate::hash::{HashConstants, PoseidonCache};
-=======
-use crate::hash::{HashConstants, IntoHashComponents, InversePoseidonCache, PoseidonCache};
-
-#[derive(Clone, Copy, Debug)]
-pub enum HashScalar {
-    Create,
-    Get,
-}
->>>>>>> 48672e8a
+use crate::hash::{HashConstants, InversePoseidonCache, PoseidonCache};
 
 type IndexSet<K> = indexmap::IndexSet<K, ahash::RandomState>;
 
