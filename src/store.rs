--- conflicted
+++ resolved
@@ -1,7 +1,3 @@
-<<<<<<< HEAD
-=======
-use generic_array::typenum::{U3, U4, U6, U8};
->>>>>>> 71cdbc52
 use neptune::Poseidon;
 use rayon::prelude::*;
 use std::hash::Hash;
@@ -28,16 +24,10 @@
 /// Holds the constants needed for poseidon hashing.
 #[derive(Debug)]
 pub(crate) struct HashConstants<F: LurkField> {
-<<<<<<< HEAD
+    c3: OnceCell<PoseidonConstants<F, 3>>,
     c4: OnceCell<PoseidonConstants<F, 4>>,
     c6: OnceCell<PoseidonConstants<F, 6>>,
     c8: OnceCell<PoseidonConstants<F, 8>>,
-=======
-    c3: OnceCell<PoseidonConstants<F, U3>>,
-    c4: OnceCell<PoseidonConstants<F, U4>>,
-    c6: OnceCell<PoseidonConstants<F, U6>>,
-    c8: OnceCell<PoseidonConstants<F, U8>>,
->>>>>>> 71cdbc52
 }
 
 impl<F: LurkField> Default for HashConstants<F> {
@@ -52,15 +42,11 @@
 }
 
 impl<F: LurkField> HashConstants<F> {
-<<<<<<< HEAD
+    pub fn c3(&self) -> &PoseidonConstants<F, 3> {
+        self.c3.get_or_init(|| PoseidonConstants::new())
+    }
+
     pub fn c4(&self) -> &PoseidonConstants<F, 4> {
-=======
-    pub fn c3(&self) -> &PoseidonConstants<F, U3> {
-        self.c3.get_or_init(|| PoseidonConstants::new())
-    }
-
-    pub fn c4(&self) -> &PoseidonConstants<F, U4> {
->>>>>>> 71cdbc52
         self.c4.get_or_init(|| PoseidonConstants::new())
     }
 
@@ -154,10 +140,9 @@
 
 impl<F: LurkField> PoseidonCache<F> {
     fn hash3(&self, preimage: &[F; 3]) -> F {
-        let hash = self
-            .a3
-            .entry(CacheKey(*preimage))
-            .or_insert_with(|| Poseidon::new_with_preimage(preimage, self.constants.c3()).hash());
+        let hash = self.a3.entry(CacheKey(*preimage)).or_insert_with(|| {
+            Poseidon::<F, 3, 4>::new_with_preimage(preimage, self.constants.c3()).hash()
+        });
 
         *hash
     }
