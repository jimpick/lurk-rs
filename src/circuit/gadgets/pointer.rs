--- conflicted
+++ resolved
@@ -12,15 +12,11 @@
     expr::{Expression, Thunk},
     field::LurkField,
     hash_witness::{ConsName, ContName},
-<<<<<<< HEAD
     ptr::{ContPtr, Ptr},
-    z_data::{ZExprPtr, ZContPtr},
-=======
-    ptr::{ContPtr, Ptr, ScalarContPtr, ScalarPtr},
->>>>>>> 3bcdcf02
     store::Store,
     tag::{ExprTag, Tag},
     writer::Write,
+    z_data::{ZContPtr, ZExprPtr},
 };
 
 use super::{
