--- conflicted
+++ resolved
@@ -504,20 +504,12 @@
         store: &Store<F>,
     ) -> Result<(AllocatedNum<F>, AllocatedPtr<F>, AllocatedContPtr<F>), SynthesisError> {
         let value = AllocatedPtr::alloc(&mut cs.namespace(|| "Thunk component: value"), || {
-<<<<<<< HEAD
-            Ok(ZExprPtr::from_parts(ExprTag::Nil, F::zero()))
-=======
-            Ok(ScalarPtr::from_parts(ExprTag::Nil, F::ZERO))
->>>>>>> 3aba8e01
+            Ok(ZExprPtr::from_parts(ExprTag::Nil, F::ZERO))
         })?;
 
         let cont = AllocatedContPtr::alloc(
             &mut cs.namespace(|| "Thunk component: continuation"),
-<<<<<<< HEAD
-            || Ok(ZContPtr::from_parts(ContTag::Dummy, F::zero())),
-=======
-            || Ok(ScalarContPtr::from_parts(ContTag::Dummy, F::ZERO)),
->>>>>>> 3aba8e01
+            || Ok(ZContPtr::from_parts(ContTag::Dummy, F::ZERO)),
         )?;
 
         let dummy_hash = Self::hash_components(cs.namespace(|| "Thunk"), store, &value, &cont)?;
