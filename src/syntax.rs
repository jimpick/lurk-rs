use std::fmt;

use crate::expr::Expression;
use crate::field::LurkField;
use crate::num::Num;
use crate::parser::position::Pos;
use crate::ptr::Ptr;
use crate::store::Store;
use crate::symbol::{LurkSym, Symbol};
use crate::uint::UInt;
use std::collections::HashMap;

#[cfg(not(target_arch = "wasm32"))]
use proptest::prelude::*;

// Lurk syntax
#[derive(Clone, Debug, PartialEq, Eq)]
pub enum Syntax<F: LurkField> {
    Num(Pos, Num<F>),
    // A u64 integer: 1u64, 0xffu64
    UInt(Pos, UInt),
    // A hierarchical symbol foo, foo.bar.baz or keyword :foo
    Symbol(Pos, Symbol),
    // A hierarchical symbol foo, foo.bar.baz or keyword :foo
    LurkSym(Pos, LurkSym),
    // A string literal: "foobar", "foo\nbar"
    String(Pos, String),
    // A character literal: #\A #\λ #\u03BB
    Char(Pos, char),
    // A quoted expression: 'a, '(1 2)
    Quote(Pos, Box<Syntax<F>>),
    // A nil-terminated cons-list of expressions: (1 2 3)
    List(Pos, Vec<Syntax<F>>),
    // An imprpoer cons-list of expressions: (1 2 . 3)
    Improper(Pos, Vec<Syntax<F>>, Box<Syntax<F>>),
}

impl<F: LurkField> Syntax<F> {
    pub fn nil(pos: Pos) -> Syntax<F> {
        Syntax::LurkSym(pos, LurkSym::Nil)
    }
}

#[cfg(not(target_arch = "wasm32"))]
impl<Fr: LurkField> Arbitrary for Syntax<Fr> {
    type Parameters = ();
    type Strategy = BoxedStrategy<Self>;

    fn arbitrary_with(_args: Self::Parameters) -> Self::Strategy {
        let leaf = prop_oneof![
            any::<Num<Fr>>().prop_map(|x| Syntax::Num(Pos::No, x)),
            any::<UInt>().prop_map(|x| Syntax::UInt(Pos::No, x)),
            any::<Symbol>().prop_map(|x| Syntax::Symbol(Pos::No, x)),
            any::<LurkSym>().prop_map(|x| Syntax::LurkSym(Pos::No, x)),
            any::<String>().prop_map(|x| Syntax::String(Pos::No, x)),
            any::<char>().prop_map(|x| Syntax::Char(Pos::No, x))
        ];
        leaf.prop_recursive(8, 256, 10, |inner| {
            prop_oneof![
                inner
                    .clone()
                    .prop_map(|x| Syntax::Quote(Pos::No, Box::new(x))),
                prop::collection::vec(inner.clone(), 0..10).prop_map(|x| Syntax::List(Pos::No, x)),
                prop::collection::vec(inner.clone(), 1..11).prop_map(|mut xs| {
                    let x = xs.pop().unwrap();
                    Syntax::Improper(Pos::No, xs, Box::new(x))
                })
            ]
        })
        .boxed()
    }
}

impl<F: LurkField> fmt::Display for Syntax<F> {
    fn fmt(&self, f: &mut fmt::Formatter<'_>) -> fmt::Result {
        match self {
            Self::Num(_, x) => write!(f, "{}", x),
            Self::UInt(_, x) => write!(f, "{}", x),
            Self::Symbol(_, sym) => write!(f, "{}", sym),
            Self::LurkSym(_, sym) => write!(f, "{}", sym),
            Self::String(_, x) => write!(f, "\"{}\"", x.escape_default()),
            Self::Char(_, x) => write!(f, "'{}'", x.escape_default()),
            Self::Quote(_, x) => write!(f, "'{}", x),
            Self::List(_, xs) => {
                let mut iter = xs.iter().peekable();
                write!(f, "(")?;
                while let Some(x) = iter.next() {
                    match iter.peek() {
                        Some(_) => write!(f, "{} ", x)?,
                        None => write!(f, "{}", x)?,
                    }
                }
                write!(f, ")")
            }
            Self::Improper(_, xs, end) => {
                let mut iter = xs.iter().peekable();
                write!(f, "(")?;
                while let Some(x) = iter.next() {
                    match iter.peek() {
                        Some(_) => write!(f, "{} ", x)?,
                        None => write!(f, "{} . {}", x, *end)?,
                    }
                }
                write!(f, ")")
            }
        }
    }
}

impl<F: LurkField> Store<F> {
    pub fn intern_syntax(&mut self, syn: Syntax<F>) -> Ptr<F> {
        match syn {
            Syntax::Num(_, x) => self.intern_num(x),
            Syntax::UInt(_, x) => self.intern_uint(x),
            Syntax::Char(_, x) => self.intern_char(x),
            Syntax::Symbol(_, x) => self.intern_symbol(x),
            Syntax::LurkSym(_, x) => self.intern_symbol(Symbol::lurk_sym(&format!("{x}"))),
            Syntax::String(_, x) => self.intern_string(x),
            Syntax::Quote(pos, x) => {
                let xs = vec![Syntax::Symbol(pos, Symbol::lurk_sym("quote")), *x];
                self.intern_syntax(Syntax::List(pos, xs))
            }
            Syntax::List(_, xs) => {
                let mut cdr = self.nil();
                for x in xs.into_iter().rev() {
                    let car = self.intern_syntax(x);
                    cdr = self.intern_cons(car, cdr);
                }
                cdr
            }
            Syntax::Improper(_, xs, end) => {
                let mut cdr = self.intern_syntax(*end);
                for x in xs.into_iter().rev() {
                    let car = self.intern_syntax(x);
                    cdr = self.intern_cons(car, cdr);
                }
                cdr
            }
        }
    }

    fn fetch_syntax_list(&self, mut ptr: Ptr<F>) -> Option<Syntax<F>> {
        let mut list = vec![];
        loop {
            match self.fetch(&ptr)? {
                Expression::Cons(car, cdr) => {
                    list.push(self.fetch_syntax(car)?);
                    ptr = cdr;
                }
<<<<<<< HEAD
                Expression::Nil => return Some(Syntax::List(Pos::No, list)),
=======
                Expression::Nil => {
                    if list.is_empty() {
                        return Some(Syntax::LurkSym(Pos::No, LurkSym::Nil))
                    }
                    else if list.len() == 2 {
                        if let Syntax::LurkSym(_, LurkSym::Quote) = list[0] {
                            return Some(Syntax::Quote(Pos::No, Box::new(list[1].clone())))
                        }
                        return Some(Syntax::List(Pos::No, list))
                    }
                    else {
                        return Some(Syntax::List(Pos::No, list))
                    }
                }
>>>>>>> 115754e0
                _ => {
                    if list.is_empty() {
                        return None;
                    } else {
                        let end = Box::new(self.fetch_syntax(ptr)?);
                        return Some(Syntax::Improper(Pos::No, list, end));
                    }
                }
            }
        }
    }

    fn fetch_syntax_aux(&self, lurk_syms: HashMap<Symbol, LurkSym>, ptr: Ptr<F>) -> Option<Syntax<F>> {
        let expr = self.fetch(&ptr)?;
        match expr {
            Expression::Num(f) => Some(Syntax::Num(Pos::No, f)),
            Expression::Char(_) => Some(Syntax::Char(Pos::No, self.fetch_char(&ptr)?)),
            Expression::UInt(_) => Some(Syntax::UInt(Pos::No, self.fetch_uint(&ptr)?)),
            Expression::Nil | Expression::Cons(..) => self.fetch_syntax_list(ptr),
            Expression::StrNil => Some(Syntax::String(Pos::No, "".to_string())),
            Expression::StrCons(..) => Some(Syntax::String(Pos::No, self.fetch_string(&ptr)?)),
            Expression::SymNil => Some(Syntax::Symbol(Pos::No, Symbol::root())),
            Expression::SymCons(..) => {
                let sym = self.fetch_symbol(&ptr)?;
                if let Some(sym) = lurk_syms.get(&sym) {
                    Some(Syntax::LurkSym(Pos::No, *sym))
                }
                else {
                    Some(Syntax::Symbol(Pos::No, sym))
                }
            },
            Expression::Key(..) => Some(Syntax::Symbol(Pos::No, self.fetch_key(&ptr)?)),
            Expression::Comm(..) | Expression::Thunk(..) | Expression::Fun(..) => None,
        }
    }

    pub fn fetch_syntax(&self, ptr: Ptr<F>) -> Option<Syntax<F>> {
        let lurk_syms = Symbol::lurk_syms();
        self.fetch_syntax_aux(lurk_syms, ptr)
    }
}

#[cfg(test)]
mod test {
    use super::*;
    use blstrs::Scalar as Fr;
    // use proptest::prelude::*;

    // TODO: Write better tests
    #[test]
    fn display_syntax() {
        assert_eq!("nil", format!("{}", Syntax::<Fr>::nil(Pos::No)));
        assert_eq!(
            "(nil)",
            format!(
                "{}",
                Syntax::<Fr>::List(Pos::No, vec![Syntax::nil(Pos::No)])
            )
        );
        assert_eq!(
            "(nil . nil)",
            format!(
                "{}",
                Syntax::<Fr>::Improper(Pos::No, vec![Syntax::nil(Pos::No)], Box::new(Syntax::nil(Pos::No)))
            )
        )
    }

    // proptest! {
    //     #[test]
    //     fn prop_display_syntax(x in any::<Syntax<Fr>>()) {
    //         println!("{}", x);
    //         assert!(false)
    //     }
    // }
}<|MERGE_RESOLUTION|>--- conflicted
+++ resolved
@@ -147,24 +147,18 @@
                     list.push(self.fetch_syntax(car)?);
                     ptr = cdr;
                 }
-<<<<<<< HEAD
-                Expression::Nil => return Some(Syntax::List(Pos::No, list)),
-=======
                 Expression::Nil => {
                     if list.is_empty() {
-                        return Some(Syntax::LurkSym(Pos::No, LurkSym::Nil))
-                    }
-                    else if list.len() == 2 {
+                        return Some(Syntax::LurkSym(Pos::No, LurkSym::Nil));
+                    } else if list.len() == 2 {
                         if let Syntax::LurkSym(_, LurkSym::Quote) = list[0] {
-                            return Some(Syntax::Quote(Pos::No, Box::new(list[1].clone())))
+                            return Some(Syntax::Quote(Pos::No, Box::new(list[1].clone())));
                         }
-                        return Some(Syntax::List(Pos::No, list))
-                    }
-                    else {
-                        return Some(Syntax::List(Pos::No, list))
-                    }
-                }
->>>>>>> 115754e0
+                        return Some(Syntax::List(Pos::No, list));
+                    } else {
+                        return Some(Syntax::List(Pos::No, list));
+                    }
+                }
                 _ => {
                     if list.is_empty() {
                         return None;
@@ -177,7 +171,11 @@
         }
     }
 
-    fn fetch_syntax_aux(&self, lurk_syms: HashMap<Symbol, LurkSym>, ptr: Ptr<F>) -> Option<Syntax<F>> {
+    fn fetch_syntax_aux(
+        &self,
+        lurk_syms: HashMap<Symbol, LurkSym>,
+        ptr: Ptr<F>,
+    ) -> Option<Syntax<F>> {
         let expr = self.fetch(&ptr)?;
         match expr {
             Expression::Num(f) => Some(Syntax::Num(Pos::No, f)),
@@ -191,11 +189,10 @@
                 let sym = self.fetch_symbol(&ptr)?;
                 if let Some(sym) = lurk_syms.get(&sym) {
                     Some(Syntax::LurkSym(Pos::No, *sym))
-                }
-                else {
+                } else {
                     Some(Syntax::Symbol(Pos::No, sym))
                 }
-            },
+            }
             Expression::Key(..) => Some(Syntax::Symbol(Pos::No, self.fetch_key(&ptr)?)),
             Expression::Comm(..) | Expression::Thunk(..) | Expression::Fun(..) => None,
         }
@@ -228,7 +225,11 @@
             "(nil . nil)",
             format!(
                 "{}",
-                Syntax::<Fr>::Improper(Pos::No, vec![Syntax::nil(Pos::No)], Box::new(Syntax::nil(Pos::No)))
+                Syntax::<Fr>::Improper(
+                    Pos::No,
+                    vec![Syntax::nil(Pos::No)],
+                    Box::new(Syntax::nil(Pos::No))
+                )
             )
         )
     }
