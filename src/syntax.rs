--- conflicted
+++ resolved
@@ -230,7 +230,6 @@
 
 #[cfg(test)]
 mod test {
-<<<<<<< HEAD
     use super::*;
     use blstrs::Scalar as Fr;
 
@@ -240,48 +239,31 @@
         let lurk_syms = Symbol::lurk_syms();
 
         macro_rules! improper {
-=======
-   use super::*;
-   use blstrs::Scalar as Fr;
-   // use proptest::prelude::*;
-
-   #[test]
-   fn display_syntax() {
-       let mut s = Store::<Fr>::default();
-       let lurk_syms = Symbol::lurk_syms();
-
-       macro_rules! improper {
->>>>>>> a2c612e9
-           ( $( $x:expr ),+ ) => {
-               {
-                   let mut vec = vec!($($x,)*);
-                   let mut tmp = vec.pop().unwrap();
-                   while let Some(x) = vec.pop() {
-                       tmp = s.cons(x, tmp);
-                   }
-                   tmp
-               }
-           };
-       }
-
-<<<<<<< HEAD
+            ( $( $x:expr ),+ ) => {
+                {
+                    let mut vec = vec!($($x,)*);
+                    let mut tmp = vec.pop().unwrap();
+                    while let Some(x) = vec.pop() {
+                        tmp = s.cons(x, tmp);
+                    }
+                    tmp
+                }
+            };
+        }
+
         macro_rules! list {
-=======
-       macro_rules! list {
->>>>>>> a2c612e9
-           ( $( $x:expr ),* ) => {
-               {
-                   let mut vec = vec!($($x,)*);
-                   let mut tmp = s.nil();
-                   while let Some(x) = vec.pop() {
-                       tmp = s.cons(x, tmp);
-                   }
-                   tmp
-               }
-           };
-       }
-
-<<<<<<< HEAD
+            ( $( $x:expr ),* ) => {
+                {
+                    let mut vec = vec!($($x,)*);
+                    let mut tmp = s.nil();
+                    while let Some(x) = vec.pop() {
+                        tmp = s.cons(x, tmp);
+                    }
+                    tmp
+                }
+            };
+        }
+
         macro_rules! sym {
             ( $sym:ident ) => {{
                 let sym = stringify!($sym);
@@ -317,63 +299,20 @@
     }
 
     proptest! {
-         // #[test]
-         // fn prop_display_syntax(x in any::<Syntax<Fr>>()) {
-         //     println!("{}", x);
-         //     assert!(false)
-         // }
-
-         #[test]
-         fn syntax_full_roundtrip(x in any::<Syntax<Fr>>()) {
-             let mut store1 = Store::<Fr>::default();
-             let ptr1 = store1.intern_syntax(x.clone());
-             let (z_store, z_ptr) = store1.to_z_store_with_ptr(&ptr1).unwrap();
-             let (store2, ptr2) = z_store.to_store_with_z_ptr(&z_ptr).unwrap();
-             let y = store2.fetch_syntax(ptr2).unwrap();
-             assert!(x.loose_eq(y))
-         }
-    }
-=======
-       macro_rules! sym {
-           ( $sym:ident ) => {{
-               let sym = stringify!($sym);
-               if lurk_syms.contains_key(&Symbol::lurk_sym(sym)) {
-                   s.lurk_sym(sym)
-               } else {
-                   s.sym(sym)
-               }
-           }};
-       }
-
-       // Quote tests
-       let expr = list!(sym!(quote), list!(sym!(f), sym!(x), sym!(y)));
-       let output = s.fetch_syntax(expr).unwrap();
-       assert_eq!("'(f x y)".to_string(), format!("{}", output));
-
-       let expr = list!(sym!(quote), sym!(f), sym!(x), sym!(y));
-       let output = s.fetch_syntax(expr).unwrap();
-       assert_eq!("(quote f x y)".to_string(), format!("{}", output));
-
-       // List tests
-       let expr = list!();
-       let output = s.fetch_syntax(expr).unwrap();
-       assert_eq!("nil".to_string(), format!("{}", output));
-
-       let expr = improper!(sym!(x), sym!(y), sym!(z));
-       let output = s.fetch_syntax(expr).unwrap();
-       assert_eq!("(x y . z)".to_string(), format!("{}", output));
-
-       let expr = improper!(sym!(x), sym!(y), sym!(nil));
-       let output = s.fetch_syntax(expr).unwrap();
-       assert_eq!("(x y)".to_string(), format!("{}", output));
-   }
-
-   // proptest! {
-   //     #[test]
-   //     fn prop_display_syntax(x in any::<Syntax<Fr>>()) {
-   //         println!("{}", x);
-   //         assert!(false)
-   //     }
-   // }
->>>>>>> a2c612e9
+    // #[test]
+    // fn prop_display_syntax(x in any::<Syntax<Fr>>()) {
+    //     println!("{}", x);
+    //     assert!(false)
+    // }
+
+    #[test]
+    fn syntax_full_roundtrip(x in any::<Syntax<Fr>>()) {
+        let mut store1 = Store::<Fr>::default();
+        let ptr1 = store1.intern_syntax(x.clone());
+        let (z_store, z_ptr) = store1.to_z_store_with_ptr(&ptr1).unwrap();
+        let (store2, ptr2) = z_store.to_store_with_z_ptr(&z_ptr).unwrap();
+        let y = store2.fetch_syntax(ptr2).unwrap();
+        assert!(x.loose_eq(y))
+    }
+    }
 }