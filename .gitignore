--- conflicted
+++ resolved
@@ -2,9 +2,6 @@
 result*
 /scratch
 .direnv/
-<<<<<<< HEAD
 
 # Configurations for VSCode
-=======
->>>>>>> 3fe2e40b
 .vscode/