--- conflicted
+++ resolved
@@ -21,18 +21,12 @@
 itertools = "0.9"
 log = "0.4.17"
 lurk-macros = { path = "lurk-macros" }
-<<<<<<< HEAD
-neptune = { version = "10.0.0", features = ["arity2","arity4","arity8","arity16","pasta","bls"] }
-# nova = { package = "nova-snark", version = "0.21", default-features = false }
-nova = { package = "nova-snark", git = "https://github.com/lurk-lab/Nova.git", branch = "parallel_generate_params", default-features = false }
-=======
 # pasta_curves = { version = "0.5.1", features = ["repr-c", "serde"] }
 # neptune = { version = "10.0.0", features = ["arity2","arity4","arity8","arity16","pasta","bls"] }
 # nova = { package = "nova-snark", version = "0.21", default-features = false }
-pasta_curves = { git = "https://github.com/winston-h-zhang/pasta_curves.git", branch = "uncompressed", features = ["repr-c", "serde"] }
-neptune = { git = "https://github.com/winston-h-zhang/neptune.git", branch = "uncompressed", default-features = false }
-nova = { package = "nova-snark", git = "https://github.com/winston-h-zhang/Nova.git", branch = "hz/uncompressed", default-features = false }
->>>>>>> 3fe2e40b
+pasta_curves = { git = "https://github.com/lurk-lab/pasta_curves.git", branch = "uncompressed", features = ["repr-c", "serde"] }
+neptune = { git = "https://github.com/lurk-lab/neptune.git", branch = "uncompressed", default-features = false }
+nova = { package = "nova-snark", git = "https://github.com/lurk-lab/Nova.git", branch = "parallel_generate_params", default-features = false }
 once_cell = "1.17.1"
 pairing_lib = { version = "0.23", package = "pairing" }
 peekmore = "1.1.0"
