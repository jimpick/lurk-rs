[package]
name = "lurk"
version = "0.2.0"
authors = ["porcuquine <porcuquine@gmail.com>"]
license = "MIT OR Apache-2.0"
description = "Turing-Complete Zero Knowledge"
edition = "2021"
repository = "https://github.com/lurk-lab/lurk-rs"

# See more keys and their definitions at https://doc.rust-lang.org/cargo/reference/manifest.html

[dependencies]
anyhow = "1.0.69"
base64 = "0.13.1"
hex = { version = "0.4.3", features = ["serde"] }
thiserror = "1.0.38"
bellperson = "0.25"
blstrs = "0.7.0"
ff = "0.13"
generic-array = "0.14.6"
itertools = "0.9"
log = "0.4.17"
lurk-macros = { path = "lurk-macros" }
neptune = { version = "9.0.0", features = ["arity2","arity4","arity8","arity16","pasta","bls"] }
nova = { package = "nova-snark", version = "0.21", default-features = false }
once_cell = "1.17.1"
<<<<<<< HEAD
pairing_lib = { version = "0.22", package = "pairing" }
=======
pairing_lib = { version = "0.23", package = "pairing" }
peekmore = "1.1.0"
>>>>>>> 3aba8e01
pretty_env_logger = "0.4"
rand_core = { version = "0.6.4", default-features = false }
rayon = "1.7.0"
rustyline-derive = "0.8.0"
rand = "0.8"
rand_xorshift = "0.3.0"
serde = { version = "1.0", features = ["derive"] }
serde_json = { version = "1.0" }
serde_repr = "0.1.10"
indexmap = { version = "1.9.2", features = ["rayon"] }
ahash = "0.7.6"
pasta_curves = { version = "0.5.1", features = ["repr-c", "serde"] }
string-interner = "0.14.0"
dashmap = "5.4.0"
num-bigint = "0.4.3"
num-integer = "0.1.45"
num-traits = "0.2.15"
nom = "7.1.3"
nom_locate = "4.1.0"
base-x = "0.2.11"
clap = "4.1.8"
tap = "1.0.1"
stable_deref_trait = "1.1.1"
anymap = "0.12.1"
bincode = "1.3.3"

[target.'cfg(not(target_arch = "wasm32"))'.dependencies]
memmap = { version = "0.5.10", package = "memmap2" }
pasta-msm = "0.1.4"
proptest = "1.1.0"
proptest-derive = "0.3.0"
rand = "0.8.5"
rustyline = { version = "11.0", features = ["derive", "with-file-history"], default-features = false }
home = "0.5.5"

[target.'cfg(target_arch = "wasm32")'.dependencies]
getrandom = { version = "0.2", features = ["js"] }
rustyline = { version = "11.0", features = ["derive"], default-features = false }

[features]
default = []
opencl = ["neptune/opencl"]
cuda = ["neptune/cuda"]
# compile without ISA extensions
portable = ["blstrs/portable", "pasta-msm/portable"]
flamegraph = ["pprof/flamegraph", "pprof/criterion"]

[dev-dependencies]
criterion = "0.4"
hex = "0.4.3"
sha2 = { version = "0.10.2"}
structopt = { version = "0.3", default-features = false }
tap = "1.0.1"
assert_cmd = "2.0.8"
tempfile = "3.5.0"
pprof = { version = "0.11" }
cfg-if = "1.0.0"

[workspace]
members = [
 "fcomm", "clutch", "lurk-macros"
]

[[bin]]
name = "lurkrs"
path = "src/main.rs"

[profile.dev-ci]
inherits = "dev"
# By compiling dependencies with optimizations, performing tests gets much faster.
opt-level = 3
lto = "thin"
incremental = false
codegen-units = 16

[profile.dev-no-assertions]
# Some tests in the case gadget depend on debug assertions
# being off (they test release behavior in case of duplicate clauses).
inherits = "dev-ci"
debug-assertions = false

[[bench]]
name = "end2end"
harness = false

[[bench]]
name = "public_params"
harness = false<|MERGE_RESOLUTION|>--- conflicted
+++ resolved
@@ -24,12 +24,8 @@
 neptune = { version = "9.0.0", features = ["arity2","arity4","arity8","arity16","pasta","bls"] }
 nova = { package = "nova-snark", version = "0.21", default-features = false }
 once_cell = "1.17.1"
-<<<<<<< HEAD
-pairing_lib = { version = "0.22", package = "pairing" }
-=======
 pairing_lib = { version = "0.23", package = "pairing" }
 peekmore = "1.1.0"
->>>>>>> 3aba8e01
 pretty_env_logger = "0.4"
 rand_core = { version = "0.6.4", default-features = false }
 rayon = "1.7.0"
