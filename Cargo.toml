[package]
name = "lurk"
version = "0.1.1"
authors = ["porcuquine <porcuquine@gmail.com>"]
license = "MIT OR Apache-2.0"
description = "Turing-Complete Zero Knowledge"
edition = "2018"
repository = "https://github.com/lurk-lang/lurk-rs"

# See more keys and their definitions at https://doc.rust-lang.org/cargo/reference/manifest.html

[lib]
crate-type = ["cdylib", "rlib"]

[dependencies]
anyhow = "1.0.45"
bellperson = { version = "0.20", default-features = false }
dirs = "4.0.0"
blstrs = "0.4.2"
ff = "0.11.0"
generic-array = "0.14.4"
itertools = "0.9"
log = "0.4.14"
memmap = { version = "0.7", optional = true }
merlin = "2.0.0"
neptune = { version = "6.1.0", default-features = false, features = ["arity2","arity4","arity8","arity16"] }
<<<<<<< HEAD
#nova = { version = "0.4.2", package = "nova-snark"}
nova = { package = "nova-snark", git = "https://github.com/lurk-lang/nova", branch = "acs/wasm-support", default-features = false }
=======
nova = { package = "nova-snark", git = "https://github.com/yatima-inc/Nova", branch = "sb/wasm", default-features = false }
>>>>>>> 03ab5956
once_cell = "1.9.0"
pairing_lib = { version = "0.21", package = "pairing" }
pretty_env_logger = "0.4"
rand = "0.8"
getrandom = { version = "0.2.5", optional = true }
rayon = "1.5.1"
rustyline = { git = "https://github.com/yatima-inc/rustyline", branch = "acs/wasm-web-support", default-features = false }
rustyline-derive = "0.5.0"
rand_xorshift = "0.3.0"
serde = { version = "1.0", features = ["derive"] }
serde_json = { version = "1.0" }
serde_repr = "0.1.7"
indexmap = { version = "1.8.0", features = ["rayon"] }
ahash = "0.7.6"
pasta_curves = "0.3.0"
string-interner = "0.14.0"
dashmap = "5.0.0"
libipld = { package = "lurk-ipld", version = "0.1.0", default-features = false, features = ["dag-cbor", "dag-json", "serde-codec"] }
cid = { version = "0.8.4", default-features = false, features = ["alloc", "serde-codec"]}
multihash = { version = "0.16.1", default-features = false, features = ["alloc", "blake3"] }
wasm-bindgen = { version = "0.2", features = ["serde-serialize"], optional = true }
wasm-bindgen-futures = { version = "0.4", optional = true }

[features]
default = ["gpu", "not-wasm"]
# Dependencies and features unsupported/unwanted in wasm
not-wasm = [
  "memmap",
  "bellperson/default",
  "bellperson/memmap",
  "nova/default",
  "rustyline/default",
]

gpu = ["neptune/opencl"]
# A wasm friendly build
wasm = [
  "getrandom/js",
  "bellperson/wasm",
  "bellperson/groth16",
  "neptune/wasm",
  "nova/wasm",
  "wasm-bindgen",
  "wasm-bindgen-futures",
]

[dev-dependencies]
criterion = "0.3.5"
quickcheck = "1.0.3"
quickcheck_macros = "1.0.0"

[[bench]]
name = "eval"
harness = false

[workspace]
members = [
  "lurk_macro", "fcomm"
]<|MERGE_RESOLUTION|>--- conflicted
+++ resolved
@@ -24,12 +24,7 @@
 memmap = { version = "0.7", optional = true }
 merlin = "2.0.0"
 neptune = { version = "6.1.0", default-features = false, features = ["arity2","arity4","arity8","arity16"] }
-<<<<<<< HEAD
-#nova = { version = "0.4.2", package = "nova-snark"}
-nova = { package = "nova-snark", git = "https://github.com/lurk-lang/nova", branch = "acs/wasm-support", default-features = false }
-=======
 nova = { package = "nova-snark", git = "https://github.com/yatima-inc/Nova", branch = "sb/wasm", default-features = false }
->>>>>>> 03ab5956
 once_cell = "1.9.0"
 pairing_lib = { version = "0.21", package = "pairing" }
 pretty_env_logger = "0.4"
