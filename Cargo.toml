[package]
name = "lurk"
version = "0.1.1"
authors = ["porcuquine <porcuquine@gmail.com>"]
license = "MIT OR Apache-2.0"
description = "Turing-Complete Zero Knowledge"
edition = "2018"
repository = "https://github.com/lurk-lang/lurk-rs"

# See more keys and their definitions at https://doc.rust-lang.org/cargo/reference/manifest.html

[lib]
crate-type = ["cdylib", "rlib"]

[dependencies]
anyhow = "1.0.45"
bellperson = { version = "0.20", default-features = false }
dirs = "4.0.0"
blstrs = "0.4.2"
ff = "0.11.0"
generic-array = "0.14.4"
itertools = "0.9"
log = "0.4.14"
memmap = { version = "0.7", optional = true }
merlin = "2.0.0"
neptune = { version = "6.1.0", default-features = false, features = ["arity2","arity4","arity8","arity16"] }
<<<<<<< HEAD
=======
#nova = { version = "0.4.2", package = "nova-snark"}
>>>>>>> fc7cb178
nova = { package = "nova-snark", git = "https://github.com/lurk-lang/nova", branch = "acs/wasm-support", default-features = false }
once_cell = "1.9.0"
pairing_lib = { version = "0.21", package = "pairing" }
pretty_env_logger = "0.4"
rand = "0.8"
getrandom = { version = "0.2.5", optional = true }
rayon = "1.5.1"
rustyline = { git = "https://github.com/yatima-inc/rustyline", branch = "acs/wasm-web-support", default-features = false }
rustyline-derive = "0.5.0"
rand_xorshift = "0.3.0"
serde = { version = "1.0", features = ["derive"] }
<<<<<<< HEAD
serde_json = "1.0"
=======
serde_json = { version = "1.0" }
serde_repr = "0.1.7"
>>>>>>> fc7cb178
indexmap = { version = "1.8.0", features = ["rayon"] }
ahash = "0.7.6"
pasta_curves = "0.3.0"
string-interner = "0.14.0"
dashmap = "5.0.0"
libipld = { package = "lurk-ipld", version = "0.1.0", default-features = false, features = ["dag-cbor", "dag-json", "serde-codec"] }
cid = { version = "0.8.4", default-features = false, features = ["alloc", "serde-codec"]}
multihash = { version = "0.16.1", default-features = false, features = ["alloc", "blake3"] }
wasm-bindgen = { version = "0.2", features = ["serde-serialize"], optional = true }
wasm-bindgen-futures = { version = "0.4", optional = true }

[features]
default = ["gpu", "not-wasm"]
# Dependencies and features unsupported/unwanted in wasm
not-wasm = [
  "memmap",
  "bellperson/default",
  "bellperson/memmap",
  "rustyline/default",
  "nova/default",
  "rustyline/default"
]

gpu = ["neptune/opencl"]
# A wasm friendly build
wasm = [
  "getrandom/js",
  "bellperson/wasm",
  "bellperson/groth16",
  "nova/wasm",
  "neptune/wasm",
  "wasm-bindgen",
  "wasm-bindgen-futures"
]

[dev-dependencies]
criterion = "0.3.5"
quickcheck = "1.0.3"
quickcheck_macros = "1.0.0"

[[bench]]
name = "eval"
harness = false

[workspace]
members = [
  "lurk_macro", "fcomm"
]<|MERGE_RESOLUTION|>--- conflicted
+++ resolved
@@ -24,10 +24,7 @@
 memmap = { version = "0.7", optional = true }
 merlin = "2.0.0"
 neptune = { version = "6.1.0", default-features = false, features = ["arity2","arity4","arity8","arity16"] }
-<<<<<<< HEAD
-=======
 #nova = { version = "0.4.2", package = "nova-snark"}
->>>>>>> fc7cb178
 nova = { package = "nova-snark", git = "https://github.com/lurk-lang/nova", branch = "acs/wasm-support", default-features = false }
 once_cell = "1.9.0"
 pairing_lib = { version = "0.21", package = "pairing" }
@@ -39,12 +36,8 @@
 rustyline-derive = "0.5.0"
 rand_xorshift = "0.3.0"
 serde = { version = "1.0", features = ["derive"] }
-<<<<<<< HEAD
-serde_json = "1.0"
-=======
 serde_json = { version = "1.0" }
 serde_repr = "0.1.7"
->>>>>>> fc7cb178
 indexmap = { version = "1.8.0", features = ["rayon"] }
 ahash = "0.7.6"
 pasta_curves = "0.3.0"
